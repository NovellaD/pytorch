--- conflicted
+++ resolved
@@ -1104,14 +1104,10 @@
         )
         m = prepare_pt2e(m, BackendAQuantizer())
         # make sure the two observers for input are shared
-<<<<<<< HEAD
-        for n in m.graph.nodes:
-=======
         conv_output_obs = []
         for n in m.graph.nodes:
             if n.op == "call_function" and n.target == torch.ops.aten.convolution.default:
                 conv_output_obs.append(getattr(m, list(n.users)[0].target))
->>>>>>> 608afe80
             if n.op == "call_function" and n.target == torch.ops.aten.cat.default:
                 inputs = n.args[0]
                 input0 = inputs[0]
@@ -1121,12 +1117,9 @@
                 obs_ins0 = getattr(m, input0.target)
                 obs_ins1 = getattr(m, input1.target)
                 assert obs_ins0 == obs_ins1
-<<<<<<< HEAD
-=======
         assert len(conv_output_obs) == 2, "expecting two observer that follows convolution ops"
         # checking that the output observers for the two convs are shared as well
         assert conv_output_obs[0] == conv_output_obs[1]
->>>>>>> 608afe80
 
         m(*example_inputs)
         m = convert_pt2e(m)
