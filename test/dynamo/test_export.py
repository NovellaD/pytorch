--- conflicted
+++ resolved
@@ -7,6 +7,8 @@
 from enum import Enum
 from typing import Dict, List, Sequence
 from unittest.mock import patch
+
+import pytest
 
 import torch
 import torch._dynamo
@@ -2269,7 +2271,6 @@
         constraints = [dynamic_dim(x, 0), dynamic_dim(y, 0), dynamic_dim(z, 0)]
         torch._dynamo.export(my_dyn_fn, x, y, z, constraints=constraints)
 
-<<<<<<< HEAD
     @config.patch(
         dynamic_shapes=True,
         capture_dynamic_output_shape_ops=True,
@@ -2277,8 +2278,6 @@
         capture_scalar_outputs=True,
     )
     def test_export_preserve_constraints_as_metadata(self):
-        import io
-
         from torch._export.constraints import constrain_as_size
 
         def f(x, y):
@@ -2310,17 +2309,40 @@
                 preserved = True
         self.assertTrue(preserved)
 
+    @pytest.mark.xfail(reason="Saving example_fake_inputs breaks the serialization")
+    @config.patch(
+        dynamic_shapes=True,
+        capture_dynamic_output_shape_ops=True,
+        specialize_int=True,
+        capture_scalar_outputs=True,
+    )
+    def test_exported_graph_serialization(self):
+        import io
+
+        from torch._export.constraints import constrain_as_size
+
+        def f(x, y):
+            b = x.item()
+            constrain_as_size(b, min=2, max=5)
+            return torch.empty((b, y.shape[0]))
+
+        x = torch.tensor([3])
+        y = torch.randn([8, 8, 6])
+        example_inputs = [x, y]
+        constraints = [dynamic_dim(y, 0) >= 6, dynamic_dim(y, 0) <= 10]
+        gm, _ = torch._dynamo.export(
+            f,
+            *example_inputs,
+            constraints=constraints,
+            aten_graph=True,
+            tracing_mode="symbolic",
+        )
+
         # Ensure the exported graph module with metadata is serializable,
-        # metadata won't be preserved during serialization
+        # metadata won't be saved in the serialized module
         buffer = io.BytesIO()
         torch.save(gm, buffer)
-        buffer.seek(0)
-        loaded_gm = torch.load(buffer)
-        self.assertTrue(len(loaded_gm.meta) == 0)
-
-    @config.patch(dynamic_shapes=True)
-=======
->>>>>>> 66d0631d
+
     def test_export_dynamic_dim_not_1(self):
         x = torch.randn([1, 1, 1])
 
