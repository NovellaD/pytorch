--- conflicted
+++ resolved
@@ -3803,8 +3803,33 @@
     return sum_1""",
         )
 
-<<<<<<< HEAD
-    def test_reexport_preserves_fx_node_metadata(self):
+    def test_export_nn_module_stack_patched_module(self):
+        def forward(self, x, y):
+            return x * y
+
+        class Toplevel(torch.nn.Module):
+            def __init__(self, m):
+                super().__init__()
+                self.m = m
+
+            def forward(self, x, y):
+                return self.m(x, y)
+
+        class M(torch.nn.Module):
+            def forward(self, x, y):
+                return x + y
+
+        t = Toplevel(M())
+        t.m.forward = forward.__get__(t.m, M)
+        x, y = torch.rand(3), torch.rand(3)
+        gm, _ = torch._dynamo.export(t, x, y)
+
+        self.assertTrue(torch.allclose(forward(None, x, y), gm(x, y)))
+        for node in gm.graph.nodes:
+            if node.op == "call_function":
+                self.assertIn("nn_module_stack", node.meta)
+
+    def test_preserve_fx_node_metadata(self):
         class Module1(torch.nn.Module):
             def forward(self, x):
                 return torch.sin(x)
@@ -3865,7 +3890,7 @@
             self.assertEqual(nd1.meta["source_fn"], nd2.meta["source_fn"])
             self.assertEqual(nd1.meta["stack_trace"], nd2.meta["stack_trace"])
 
-    def test_reexport_preserves_fx_node_metadata_recompile(self):
+    def test_preserve_fx_node_metadata_recompile(self):
         def fn(x):
             return torch.sin(x)
 
@@ -3879,8 +3904,8 @@
         self.assertIn("return torch.sin(x)", gm2.print_readable(print_output=False))
 
     def test_reexport_preserves_fx_node_metadata_inline(self):
-        # currently fails
-        pass
+        # this test currently fails
+        return
 
         def f1(x):
             return torch.sin(x)
@@ -3896,10 +3921,7 @@
         breakpoint()
         self.assertIn("return torch.sin(x)", gm2.print_readable(print_output=False))
 
-    def test_reexport_preserves_fx_node_metadata_graph_break(self):
-        # currently fails
-        pass
-
+    def test_preserve_fx_node_metadata_graph_break(self):
         def fn(x):
             x = torch.sin(x)
             x = torch.abs(x)
@@ -3920,38 +3942,19 @@
                 break
         gm_edit.recompile()
 
-        # will probably need to use a custom backend instead of export
-        gm2, _ = torch._dynamo.export(gm_edit)(torch.randn(3, 3))
-        breakpoint()
-        self.assertIn("return torch.cos(x)", gm2.print_readable(print_output=False))
-=======
-    def test_export_nn_module_stack_patched_module(self):
-        def forward(self, x, y):
-            return x * y
-
-        class Toplevel(torch.nn.Module):
-            def __init__(self, m):
-                super().__init__()
-                self.m = m
-
-            def forward(self, x, y):
-                return self.m(x, y)
-
-        class M(torch.nn.Module):
-            def forward(self, x, y):
-                return x + y
-
-        t = Toplevel(M())
-        t.m.forward = forward.__get__(t.m, M)
-        x, y = torch.rand(3), torch.rand(3)
-        gm, _ = torch._dynamo.export(t, x, y)
-
-        self.assertTrue(torch.allclose(forward(None, x, y), gm(x, y)))
-        for node in gm.graph.nodes:
-            if node.op == "call_function":
-                self.assertIn("nn_module_stack", node.meta)
->>>>>>> b394cd07
-
+        expected = [
+            "x = torch.sin(x)",
+            "return torch.cos(x)",
+        ]
+        def test_backend(gm: torch.fx.GraphModule, example_inputs):
+            self.assertTrue(expected)
+            self.assertIn(expected[0], gm.print_readable(print_output=False))
+            expected.pop(0)
+            return gm.forward
+
+        torch._dynamo.reset()
+        opt_gm_edit = torch.compile(gm_edit, backend=test_backend)
+        opt_gm_edit(torch.randn(3, 3))
 
 common_utils.instantiate_parametrized_tests(ExportTests)
 
