--- conflicted
+++ resolved
@@ -208,20 +208,11 @@
     if (!is_heap_allocated()) {
       return c10::make_optional(data_);
     }
-<<<<<<< HEAD
-    return toSymNodeImplUnowned()->constant_int();
-=======
     auto* node = toSymNodeImplUnowned();
-    int64_t c = node->large_negative_int();
-    if (c != 0) {
-      return c10::make_optional(c);
-    }
-    c10::optional<int64_t> d = node->maybe_as_int();
-    if (d.has_value()) {
-      return d;
-    }
-    return c10::nullopt;
->>>>>>> de5b05f0
+    if (auto c = node->constant_int()) {
+      return c;
+    }
+    return node->maybe_as_int();
   }
 
   // Return whether the integer is directly coercible to a SymInt
