#include <torch/csrc/jit/codegen/cuda/executor.h>
#include <torch/csrc/jit/codegen/cuda/fusion.h>
#include <torch/csrc/jit/codegen/cuda/instrumentation.h>
#include <torch/csrc/jit/codegen/cuda/ir_iostream.h>
#include <torch/csrc/jit/codegen/cuda/kernel_cache.h>
#include <torch/csrc/jit/codegen/cuda/manager.h>
#include <torch/csrc/jit/codegen/cuda/parser.h>
#include <torch/csrc/jit/codegen/cuda/scheduler/all_schedulers.h>
#include <torch/csrc/jit/codegen/cuda/type_inference.h>
#include <torch/csrc/jit/codegen/cuda/utils.h>
#include <torch/csrc/jit/passes/canonicalize.h>
#include <torch/csrc/jit/passes/cuda_graph_fuser.h>
#include <torch/csrc/jit/passes/shape_analysis.h>
#include <torch/csrc/jit/passes/symbolic_shape_analysis.h>
#include <torch/csrc/jit/runtime/graph_executor.h>
#include <torch/csrc/jit/runtime/interpreter.h>

#include <ATen/DimVector.h>
#include <c10/core/DeviceType.h>
#include <c10/util/irange.h>

#include <unordered_map>

namespace torch {
namespace jit {
namespace fuser {
namespace cuda {

//! [ Note -- cache entry indexing ]
//!
//! CudaFusionManager holds the cache and handles interfacing to CudaFusionGroup
//! node, including selection, construction and execution of FusionExecutors.
//!
//! CudaFusionManager bridges PyTorch IR node CudaFusionGroup to GraphCache.
//! Therefore, we want to cache on stringified graph. But it is expensive to
//! stringify and hash on a computational graph, we cache the hash of a
//! stringified graph on node via cache_id.
//!
//! CudaFusionGroup node stores:
//!     i.  a PyTorch IR in `attr::Subgraph`
//!     ii. an int in `attr::cache_id`, (a cached hash value of
//!     `attr::Subgraph`)
//!
//! We have 2 unordered_map at CudaFusionGroup:
//!   std::unordered_map<std::string, int32_t> graph_cache_ids_;
//!   std::unordered_map<int64_t, std::unique_ptr<GraphCache>> graph_cache_;
//!
//! Mapping from std::string to graph_cache_id ensures that we assign the same
//! cache_id to CudaFusionGroup with identical computational grah, allowing
//! kernel reuse; Direct mapping from cache_id to GraphCache allows efficient
//! graph_cache indexing;

namespace {

// CudaFusionManager is not thread safe!
// TODO: we should make the tradeoff here to use thread_local instead of global
// singleton;
// NOLINTNEXTLINE(cppcoreguidelines-pro-type-member-init)
class CudaFusionManager {
 public:
  static CudaFusionManager& getManager() {
    static CudaFusionManager cuda_fusion_manager_;
    return cuda_fusion_manager_;
  };

  // TODO: I'm assuming we have stride information in `graph->toString`
  //       We need to make sure stride information is in the final string, as we
  //       want to AVOID kernel reuse between different fusion_node, unless they
  //       have identical contiguity information! (So identical stride + shape
  //       is even more restricting in a good way)
  int32_t registerOrGetCacheId(std::shared_ptr<Graph>& graph) {
    std::lock_guard<std::mutex> guard(mutex_);

    // prepare graph for lowering;
    // We should not call `EraseShapeInformation(graph);`, graph representation
    // does not incorporate static sizes, but just rank of input tensors, which
    // is exactly what we wanted.
    auto canonical_graph = Canonicalize(graph, false);
    auto repr = canonical_graph->toString(false);

    // create new graph_cache_ids_ entry if none existed yet;
    if (graph_cache_ids_.count(repr) == 0) {
      int32_t kernel_id = getNextUniqueID();
      graph_cache_ids_[repr] = kernel_id;
      TORCH_CHECK(
          graph_cache_.emplace(kernel_id, std::make_unique<GraphCache>(graph))
              .second);
    }
    return graph_cache_ids_[repr];
  };

  void unregisterCacheId(std::shared_ptr<Graph>& graph) {
    auto canonical_graph = Canonicalize(graph, false);
    auto repr = canonical_graph->toString(false);

    // create new graph_cache_ids_ entry if none existed yet;
    if (graph_cache_ids_.count(repr) > 0) {
      int32_t kernel_id = graph_cache_ids_[repr];
      graph_cache_.erase(kernel_id);
      graph_cache_ids_.erase(repr);
    }
  }

  std::vector<at::Tensor> runFusionNode(
      int32_t kernel_id,
      const at::ArrayRef<IValue> inputs) {
    std::lock_guard<std::mutex> guard(mutex_);
    TORCH_INTERNAL_ASSERT(
        graph_cache_.count(kernel_id) > 0, "graph cache miss at run time");
    return graph_cache_[kernel_id]->runGraphWithInputs(inputs);
  }

 private:
  // TODO: Dimension collapsing should be abstracted out and integrated into
  // graph caching.

  // Dimension collapsing only applicable to profiling executor at this moment
  bool graphHasReduction(const std::shared_ptr<Graph>& graph) {
    for (const auto& n : graph->nodes()) {
      if (isReductionNode(n)) {
        return true;
      }
    }
    return false;
  }

 private:
  std::mutex mutex_;

  void runCudaKernel(
      int32_t key,
      const std::vector<int>& contiguity_tag,
      const c10::Device){};

  int32_t getNextUniqueID() {
    return next_unique_id_++;
  };

  std::unordered_map<std::string, int32_t> graph_cache_ids_;
  std::unordered_map<int64_t, std::unique_ptr<GraphCache>> graph_cache_;

  int32_t next_unique_id_ = 0;
};

// Mark string attribute in alias-copy nodes to enable its implementation
// in the fallback path.
void enableAliasCopyNodes(const std::shared_ptr<Graph>& graph, Block* block) {
  static std::unordered_set<Symbol> alias_copy_op(
      {prim::view_copy,
       prim::reshape_copy,
       prim::squeeze_copy,
       prim::unsqueeze_copy});

  for (Node* n : block->nodes()) {
    for (Block* b : n->blocks()) {
      enableAliasCopyNodes(graph, b);
    }
    if (alias_copy_op.find(n->kind()) != alias_copy_op.end()) {
      n->s_(attr::name, "CudaFusionGroup");
    }
  }
}

} // namespace

void compileCudaFusionGroup(Node* fusion_node) {
  FUSER_PERF_SCOPE("nvFuser::Manager::compileCudaFusionGroup");

  TORCH_CHECK(
      fusion_node->kind() == prim::CudaFusionGroup,
      "Only prim::CudaFusionGroup can be compiled");
  if (fusion_node->hasAttribute(attr::cache_id)) {
    TORCH_WARN("Double registration of CudaFusionGroup on CudaFusionManager");
  }
  // This is not a critical code path, it's OK to do graph copy here;
  auto graph = fusion_node->g(attr::Subgraph)->copy();

  auto compile_fusion = [&]() {
    // type propagation is needed, as the protocol only requires scalar type on
    // input tensors.
    // Note that even for Profiling Executor, scalar type could still be
    // missing, especially for output tensor from a given node (as profiling
    // node only insert meta information after itself).
    PropagateShapesOnGraph(graph);
    TypePropagate(graph);

    int32_t fusion_cache_id =
        CudaFusionManager::getManager().registerOrGetCacheId(graph);
    fusion_node->i_(attr::cache_id, fusion_cache_id);
  };

  if (useFallback()) {
    try {
      compile_fusion();
    } catch (...) {
      TORCH_WARN(
<<<<<<< HEAD
          "FALLBACK path has been taken. This is an indication that codegen"
          "Failed for some reason. To debug try disable codegen fallback path"
          "via setting the env variable"
          "`export PYTORCH_NVFUSER_DISABLE_FALLBACK=1`");
=======
          "FALLBACK path has been taken inside: ",
          __FUNCTION__,
          ". This is an indication that codegen Failed for some reason.\n"
          "To debug try disable codegen fallback path via setting the env"
          " variable `export PYTORCH_NVFUSER_DISABLE=fallback`\n"
          "To report the issue, try enable logging via setting the env"
          "variable ` export PYTORCH_JIT_LOG_LEVEL=manager.cpp`\n");
      GRAPH_DUMP("`compile_fusion` hits fallback on graph\n", graph);
>>>>>>> 4a57321a
      CudaFusionManager::getManager().unregisterCacheId(graph);
    }
  } else {
    compile_fusion();
  }
}

void runCudaFusionGroup(const Node* fusion_node, Stack& stack) {
  FUSER_PERF_SCOPE("nvFuser::Manager::runCudaFusionGroup");

  // Fallback to use if anything goes wrong
  auto take_fallback = [&](Stack& stack) {
    // copying graph here since we are eliminating shape information;
    auto copied_graph = fusion_node->g(attr::Subgraph)->copy();
    EraseShapeInformation(copied_graph);
    enableAliasCopyNodes(copied_graph, copied_graph->block());
    InterpreterState{Code(copied_graph, "fallback_cuda_fuser")}.run(stack);
  };

  c10::optional<Stack> stack_copy;
  auto compare_callback = getCudaFuserComparisonCallback();
  if (compare_callback.run_fallback) {
    // make a copy of the stack
    int64_t inputs_size =
        static_cast<int64_t>(fusion_node->g(attr::Subgraph)->inputs().size());
    TORCH_INTERNAL_ASSERT(stack.size() >= inputs_size);
    stack_copy = Stack();
    stack_copy->insert(
        stack_copy->end(), stack.begin(), stack.end() - inputs_size);
    // deepcopy the last (inputs_size) stack items
    std::transform(
        stack.end() - inputs_size,
        stack.end(),
        std::back_inserter(*stack_copy),
        [](const c10::IValue& ivalue) { return ivalue.deepcopy(); });
  }

  auto run_fusion = [&]() {
    TORCH_CHECK(
        fusion_node->kind() == prim::CudaFusionGroup,
        "prim::CudaFusionGroup expected");
    // TODO: should we support runtime compilation with updated dynamic shape;
    //       shape inference would be needed so we can allocate output;
    TORCH_CHECK(
        fusion_node->hasAttribute(attr::cache_id),
        "node prim::CudaFusionGroup has not been compiled yet");

    int32_t kernel_id = fusion_node->i(attr::cache_id);
    // Currently we just construct I/O tensors for static graph;

    const auto nInputs = fusion_node->g(attr::Subgraph)->inputs().size();

    at::ArrayRef<IValue> inputs = last(stack, nInputs);

    auto outputs =
        CudaFusionManager::getManager().runFusionNode(kernel_id, inputs);

    drop(stack, inputs.size());
    stack.insert(
        stack.end(),
        std::make_move_iterator(outputs.begin()),
        std::make_move_iterator(outputs.end()));
  };

  if (useFallback()) {
    try {
      run_fusion();
    } catch (...) {
      TORCH_WARN(
<<<<<<< HEAD
          "FALLBACK path has been taken. This is an indication that codegen"
          "Failed for some reason. To debug try disable codegen fallback path"
          "via setting the env variable"
          "`export PYTORCH_NVFUSER_DISABLE_FALLBACK=1`");
=======
          "FALLBACK path has been taken inside: ",
          __FUNCTION__,
          ". This is an indication that codegen Failed for some reason.\n"
          "To debug try disable codegen fallback path via setting the env"
          " variable `export PYTORCH_NVFUSER_DISABLE=fallback`\n");
>>>>>>> 4a57321a
      take_fallback(stack);
    }
  } else {
    run_fusion();
  }

  if (compare_callback.callback != nullptr) {
    Stack fused_outputs;
    Stack fallback_outputs;
    int64_t output_count =
        static_cast<int64_t>(fusion_node->g(attr::Subgraph)->outputs().size());
    TORCH_CHECK(
        output_count <= stack.size(),
        "Expected ",
        output_count,
        " outputs but found only ",
        stack.size(),
        " items on the stack");

    fused_outputs.insert(
        fused_outputs.begin(), stack.end() - output_count, stack.end());

    if (stack_copy) {
      take_fallback(*stack_copy);
      TORCH_CHECK(
          stack_copy->size() == stack.size(),
          "Fused graph returns stack with ",
          stack.size(),
          " items, compared to ",
          stack_copy->size(),
          " from unfused graph");
      fallback_outputs.insert(
          fallback_outputs.begin(),
          stack_copy->end() - output_count,
          stack_copy->end());
    }
    auto graph_str = fusion_node->g(attr::Subgraph)->toString();
    compare_callback.callback(fused_outputs, fallback_outputs, graph_str);
  }
}

} // namespace cuda
} // namespace fuser
} // namespace jit
} // namespace torch<|MERGE_RESOLUTION|>--- conflicted
+++ resolved
@@ -8,6 +8,7 @@
 #include <torch/csrc/jit/codegen/cuda/scheduler/all_schedulers.h>
 #include <torch/csrc/jit/codegen/cuda/type_inference.h>
 #include <torch/csrc/jit/codegen/cuda/utils.h>
+#include <torch/csrc/jit/jit_log.h>
 #include <torch/csrc/jit/passes/canonicalize.h>
 #include <torch/csrc/jit/passes/cuda_graph_fuser.h>
 #include <torch/csrc/jit/passes/shape_analysis.h>
@@ -51,6 +52,38 @@
 //! graph_cache indexing;
 
 namespace {
+
+// TODO remove this (75983):
+//   we don't need this any more. I think we can use revertAliasCopyOps.
+//   Similar refactor should be done infallback graph used by fusion guard.
+//   implementation of xxxx_copy ops should be removed.
+//
+// Mark string attribute in alias-copy nodes to enable its implementation
+// in the fallback path.
+void enableAliasCopyNodes(const std::shared_ptr<Graph>& graph, Block* block) {
+  static std::unordered_set<Symbol> alias_copy_op(
+      {prim::view_copy,
+       prim::reshape_copy,
+       prim::squeeze_copy,
+       prim::unsqueeze_copy});
+
+  for (Node* n : block->nodes()) {
+    for (Block* b : n->blocks()) {
+      enableAliasCopyNodes(graph, b);
+    }
+    if (alias_copy_op.find(n->kind()) != alias_copy_op.end()) {
+      n->s_(attr::name, "CudaFusionGroup");
+    }
+  }
+}
+
+static std::unique_ptr<Code> createFallbackCode(const Node* fusion_node) {
+  auto copied_graph = fusion_node->g(attr::Subgraph)->copy();
+  EraseShapeInformation(copied_graph);
+  enableAliasCopyNodes(copied_graph, copied_graph->block());
+  auto code = std::make_unique<Code>(copied_graph, "fallback_cuda_fuser");
+  return code;
+}
 
 // CudaFusionManager is not thread safe!
 // TODO: we should make the tradeoff here to use thread_local instead of global
@@ -69,8 +102,6 @@
   //       have identical contiguity information! (So identical stride + shape
   //       is even more restricting in a good way)
   int32_t registerOrGetCacheId(std::shared_ptr<Graph>& graph) {
-    std::lock_guard<std::mutex> guard(mutex_);
-
     // prepare graph for lowering;
     // We should not call `EraseShapeInformation(graph);`, graph representation
     // does not incorporate static sizes, but just rank of input tensors, which
@@ -78,6 +109,7 @@
     auto canonical_graph = Canonicalize(graph, false);
     auto repr = canonical_graph->toString(false);
 
+    std::lock_guard<std::mutex> guard(mutex_);
     // create new graph_cache_ids_ entry if none existed yet;
     if (graph_cache_ids_.count(repr) == 0) {
       int32_t kernel_id = getNextUniqueID();
@@ -89,6 +121,12 @@
     return graph_cache_ids_[repr];
   };
 
+  // get fallback kernel id
+  int32_t getFallbackKernelId() {
+    std::lock_guard<std::mutex> guard(mutex_);
+    return getNextUniqueID();
+  }
+
   void unregisterCacheId(std::shared_ptr<Graph>& graph) {
     auto canonical_graph = Canonicalize(graph, false);
     auto repr = canonical_graph->toString(false);
@@ -108,6 +146,27 @@
     TORCH_INTERNAL_ASSERT(
         graph_cache_.count(kernel_id) > 0, "graph cache miss at run time");
     return graph_cache_[kernel_id]->runGraphWithInputs(inputs);
+  }
+
+  bool hasFallbackCode(int32_t kernel_id) {
+    std::lock_guard<std::mutex> guard(mutex_);
+    return fallback_cache_.count(kernel_id);
+  }
+
+  Code* getFallbackCode(int32_t kernel_id, const Node* fusion_node) {
+    {
+      std::lock_guard<std::mutex> guard(mutex_);
+      auto it = fallback_cache_.find(kernel_id);
+      if (it != fallback_cache_.end()) {
+        return it->second.get();
+      }
+    }
+
+    std::unique_ptr<Code> code = createFallbackCode(fusion_node);
+
+    std::lock_guard<std::mutex> guard(mutex_);
+    auto it = fallback_cache_.insert({kernel_id, std::move(code)}).first;
+    return it->second.get();
   }
 
  private:
@@ -138,28 +197,10 @@
 
   std::unordered_map<std::string, int32_t> graph_cache_ids_;
   std::unordered_map<int64_t, std::unique_ptr<GraphCache>> graph_cache_;
+  std::unordered_map<int64_t, std::unique_ptr<Code>> fallback_cache_;
 
   int32_t next_unique_id_ = 0;
 };
-
-// Mark string attribute in alias-copy nodes to enable its implementation
-// in the fallback path.
-void enableAliasCopyNodes(const std::shared_ptr<Graph>& graph, Block* block) {
-  static std::unordered_set<Symbol> alias_copy_op(
-      {prim::view_copy,
-       prim::reshape_copy,
-       prim::squeeze_copy,
-       prim::unsqueeze_copy});
-
-  for (Node* n : block->nodes()) {
-    for (Block* b : n->blocks()) {
-      enableAliasCopyNodes(graph, b);
-    }
-    if (alias_copy_op.find(n->kind()) != alias_copy_op.end()) {
-      n->s_(attr::name, "CudaFusionGroup");
-    }
-  }
-}
 
 } // namespace
 
@@ -194,12 +235,6 @@
       compile_fusion();
     } catch (...) {
       TORCH_WARN(
-<<<<<<< HEAD
-          "FALLBACK path has been taken. This is an indication that codegen"
-          "Failed for some reason. To debug try disable codegen fallback path"
-          "via setting the env variable"
-          "`export PYTORCH_NVFUSER_DISABLE_FALLBACK=1`");
-=======
           "FALLBACK path has been taken inside: ",
           __FUNCTION__,
           ". This is an indication that codegen Failed for some reason.\n"
@@ -208,24 +243,34 @@
           "To report the issue, try enable logging via setting the env"
           "variable ` export PYTORCH_JIT_LOG_LEVEL=manager.cpp`\n");
       GRAPH_DUMP("`compile_fusion` hits fallback on graph\n", graph);
->>>>>>> 4a57321a
       CudaFusionManager::getManager().unregisterCacheId(graph);
     }
   } else {
     compile_fusion();
   }
+
+  // Assigning a cache_id to facilitate graph execution and fallback
+  if (!fusion_node->hasAttribute(attr::cache_id)) {
+    int32_t fusion_cache_id =
+        CudaFusionManager::getManager().getFallbackKernelId();
+    fusion_node->i_(attr::cache_id, fusion_cache_id);
+  }
 }
 
 void runCudaFusionGroup(const Node* fusion_node, Stack& stack) {
   FUSER_PERF_SCOPE("nvFuser::Manager::runCudaFusionGroup");
+  TORCH_CHECK(
+      fusion_node->hasAttribute(attr::cache_id),
+      "node prim::CudaFusionGroup has not been compiled yet");
 
   // Fallback to use if anything goes wrong
   auto take_fallback = [&](Stack& stack) {
-    // copying graph here since we are eliminating shape information;
-    auto copied_graph = fusion_node->g(attr::Subgraph)->copy();
-    EraseShapeInformation(copied_graph);
-    enableAliasCopyNodes(copied_graph, copied_graph->block());
-    InterpreterState{Code(copied_graph, "fallback_cuda_fuser")}.run(stack);
+    std::unique_ptr<Code> fallback_code_unique;
+    Code* fallback_code;
+    int32_t kernel_id = fusion_node->i(attr::cache_id);
+    fallback_code =
+        CudaFusionManager::getManager().getFallbackCode(kernel_id, fusion_node);
+    InterpreterState{*fallback_code}.run(stack);
   };
 
   c10::optional<Stack> stack_copy;
@@ -250,12 +295,6 @@
     TORCH_CHECK(
         fusion_node->kind() == prim::CudaFusionGroup,
         "prim::CudaFusionGroup expected");
-    // TODO: should we support runtime compilation with updated dynamic shape;
-    //       shape inference would be needed so we can allocate output;
-    TORCH_CHECK(
-        fusion_node->hasAttribute(attr::cache_id),
-        "node prim::CudaFusionGroup has not been compiled yet");
-
     int32_t kernel_id = fusion_node->i(attr::cache_id);
     // Currently we just construct I/O tensors for static graph;
 
@@ -275,21 +314,24 @@
 
   if (useFallback()) {
     try {
-      run_fusion();
+      // if fusion failed once, it's likely to fail again; and failures are
+      // slow. So if the fusion fails, then record the failure and always use
+      // the fallback instead
+      int32_t kernel_id = fusion_node->i(attr::cache_id);
+      bool force_fallback =
+          CudaFusionManager::getManager().hasFallbackCode(kernel_id);
+      if (force_fallback) {
+        take_fallback(stack);
+      } else {
+        run_fusion();
+      }
     } catch (...) {
       TORCH_WARN(
-<<<<<<< HEAD
-          "FALLBACK path has been taken. This is an indication that codegen"
-          "Failed for some reason. To debug try disable codegen fallback path"
-          "via setting the env variable"
-          "`export PYTORCH_NVFUSER_DISABLE_FALLBACK=1`");
-=======
           "FALLBACK path has been taken inside: ",
           __FUNCTION__,
           ". This is an indication that codegen Failed for some reason.\n"
           "To debug try disable codegen fallback path via setting the env"
           " variable `export PYTORCH_NVFUSER_DISABLE=fallback`\n");
->>>>>>> 4a57321a
       take_fallback(stack);
     }
   } else {
