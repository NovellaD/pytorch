--- conflicted
+++ resolved
@@ -59,12 +59,8 @@
         globals()[name] = getattr(torch._C._dynamo.eval_frame, name)
 
 from . import config, convert_frame, external_utils, skipfiles, utils
-<<<<<<< HEAD
+from .code_context import code_context
 from .exc import CondOpArgsMismatchError, UserError, UserErrorType
-=======
-from .code_context import code_context
-from .exc import CondOpArgsMismatchError, ResetRequired, UserError, UserErrorType
->>>>>>> ab32d858
 from .mutation_guard import install_generation_tagging_init
 from .types import DynamoCallback
 from .utils import compile_times
