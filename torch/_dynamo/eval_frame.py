--- conflicted
+++ resolved
@@ -45,7 +45,7 @@
 from .exc import ResetRequired
 from .mutation_guard import install_generation_tagging_init
 from .types import DynamoCallback
-from .utils import checkpoint_params, compile_times
+from .utils import compile_times
 
 log = logging.getLogger(__name__)
 
@@ -600,519 +600,6 @@
     )
 
 
-<<<<<<< HEAD
-@dataclasses.dataclass
-class ConstraintTarget:
-    """
-    This represents input tensor dimensions.  Don't create this
-    class directly; instead, use :func:`torch._export.dynamic_dim`.
-    """
-
-    w_tensor: weakref.ReferenceType[torch.Tensor]
-    # TODO: We don't need t_id; we can get it off of w_tensor
-    t_id: int
-    dim: int
-
-
-@dataclasses.dataclass
-class Constraint(ConstraintTarget):
-    """
-    This represents constraints on input tensor dimensions, e.g., requiring
-    them to be fully polymorphic or within some range.  Don't create this
-    class directly; instead, use :func:`torch._export.dynamic_dim`.
-    """
-
-    # NOTE(avik): In the future, this could be Union[StrictMinMaxConstraint, <other kinds>]
-    constraint_range: StrictMinMaxConstraint
-    # Represent that `constraint_range` is shared with another ConstraintTarget, which
-    # typically arises because of a specified equality with another dynamic dimension.
-    shared: Optional[ConstraintTarget] = None
-
-    def _clone_with_range(self, lower=2, upper=sympy.oo):
-        constraint_range = StrictMinMaxConstraint(
-            vr=self.constraint_range.vr & ValueRanges(lower=lower, upper=upper),
-            warn_only=False,
-        )
-        return Constraint(
-            self.w_tensor, self.t_id, self.dim, constraint_range, self.shared
-        )
-
-    def __ge__(self, lower):
-        return self._clone_with_range(lower=lower)
-
-    def __gt__(self, lower):
-        return self._clone_with_range(lower=lower + 1)
-
-    def __le__(self, upper):
-        return self._clone_with_range(upper=upper)
-
-    def __lt__(self, upper):
-        return self._clone_with_range(upper=upper - 1)
-
-    def __bool__(self):
-        # NOTE(avik): We do not support compound expressions like a <= x <= b.
-        # This is because Python implicitly desugars them into bool(a <= x) and bool(x <= b),
-        # and moreover, enforces that any overload of __bool__ must return True or False.
-        # FWIW, sympy also raises TypeError in this case.
-        raise TypeError(
-            "Cannot determine truth value of Constraint. "
-            "If you are trying to combine Constraints with logical connectives, "
-            "you can specify them separately instead."
-        )
-
-    @property
-    def serializable_spec(self):
-        # We need a serialization compatible format of the constraint so that it
-        # can be savedin the graph module w/o breaking the module serialization.
-        # The saved constraints will be used directly for the post-exporting pass
-        # that converts constraints to runtime assertion. The saved constraints
-        # will not be saved in the serialized module.
-        # TODO: A better way is needed. Currently we use 't_id' to map the constraint,
-        # which is not reliable
-        return {
-            "t_id": self.t_id,
-            "dim": self.dim,
-            "min": self.constraint_range.vr.lower,
-            "max": self.constraint_range.vr.upper,
-            "shared": (
-                None
-                if self.shared is None
-                else {
-                    "t_id": self.shared.t_id,
-                    "dim": self.shared.dim,
-                }
-            ),
-        }
-
-    def __eq__(self, other):
-        constraint_range = StrictMinMaxConstraint(
-            vr=self.constraint_range.vr & other.constraint_range.vr,
-            warn_only=False,
-        )
-        return Constraint(
-            self.w_tensor,
-            self.t_id,
-            self.dim,
-            constraint_range,
-            shared=ConstraintTarget(other.w_tensor, other.t_id, other.dim),
-        )
-
-
-class FlattenInputOutputSignature(torch.fx.interpreter.Transformer):
-    def __init__(
-        self,
-        m: torch.fx.GraphModule,
-        flat_args: Tuple[Any],
-        matched_input_elements_positions: List[int],
-        matched_output_elements_positions: List[int],
-        example_fake_inputs: List[torch.Tensor],
-        fake_mode: Optional[fake_tensor.FakeTensorMode] = None,
-    ):
-        super().__init__(m)
-
-        matched_input_elements_to_fake = {
-            val: example_fake_inputs[ix]
-            for ix, val in enumerate(matched_input_elements_positions)
-        }
-
-        self.new_args = []
-        for i in range(0, len(flat_args)):
-            arg = super(FlattenInputOutputSignature, self).placeholder(
-                f"arg{i}", (), {}
-            )
-            if i in matched_input_elements_to_fake:
-                arg.node.meta["val"] = matched_input_elements_to_fake[i]
-            else:
-                # Fill node.mata["val"] with faketensor from the input,
-                # if it's not found in matched_input_elements_positions
-                if fake_mode is not None and isinstance(flat_args[i], torch.Tensor):
-                    arg.node.meta["val"] = fake_mode.from_tensor(flat_args[i])
-            self.new_args.append(arg)
-        self.old_args_gen = (self.new_args[i] for i in matched_input_elements_positions)
-        self.matched_output_elements_positions = matched_output_elements_positions
-
-    def placeholder(self, target, args, kwargs):
-        arg = next(self.old_args_gen)
-        if "val" in self.current_node.meta:
-            arg.node.meta["val"] = self.current_node.meta["val"]
-        if "tensor_dict" in self.current_node.meta:
-            arg.node.meta["tensor_dict"] = self.current_node.meta["tensor_dict"]
-        return arg
-
-    def output(self, target, args, kwargs):
-        dynamo_result_flat = args[0]
-        lookup = [*dynamo_result_flat, *self.new_args]
-        new_result_flat = [lookup[i] for i in self.matched_output_elements_positions]
-        return super().output(target, (new_result_flat,), {})
-
-    def run_node(self, n):
-        self.current_node = n
-        r = super().run_node(n)
-        if "val" in self.current_node.meta:
-            r.node.meta["val"] = self.current_node.meta["val"]
-        return r
-
-
-def export(
-    f: Callable[..., Any],
-    *args,
-    aten_graph: bool = False,
-    pre_dispatch: bool = False,
-    decomposition_table: Optional[
-        Dict[torch._ops.OpOverload, Callable[..., Any]]
-    ] = None,
-    tracing_mode: str = "symbolic",
-    constraints: Optional[List[Constraint]] = None,
-    assume_static_by_default: bool = False,
-    fake_mode: fake_tensor.FakeTensorMode = None,
-    **kwargs,
-) -> Tuple[torch.fx.GraphModule, Set[_guards.Guard]]:
-    """
-    Export an input function f to a format that can be executed outside of PyTorch using the FX graph.
-
-    Args:
-        f (callable): A PyTorch function to be exported.
-
-        *args: Variable length argument list to be passed to the function f.
-
-        aten_graph (bool): If True, exports a graph with ATen operators.
-        If False, exports a graph with Python operators. Default is False.
-
-        pre_dispatch (bool): If True, exports a graph with ATen operators,
-        but before any logic in the PyTorch dispatcher has run.
-        This can be useful if you want to apply further tranformations on a graph before running it
-        through autograd, autocast, or any other functionalities that are integrated into the dispatcher.
-        This flag is only valid if aten_graph=True is set.
-        Default is False.
-
-        decomposition_table (dict): A dictionary that maps operators to their decomposition functions.
-        Required if aten_graph or tracing_mode is specified. Default is None.
-
-        tracing_mode (str): If "symbolic", turn on dynamic shapes support. Default is "symbolic".
-
-        fake_mode (fake_tensor.FakeTensorMode): Use this fake_mode instead of creating an internal one.
-        Useful during symbolic tracing, when user input is already fakefied. Implies free fake tensors
-        are allowed on `make_fx`.
-
-        **kwargs: Arbitrary keyword arguments to be passed to the function f.
-
-    Returns:
-        A tuple of (graph, guards)
-        Graph: An FX graph representing the execution of the input PyTorch function with the provided arguments and options.
-        Guards: The guards we accumulated during tracing f above
-
-    Raises:
-        AssertionError: If decomposition_table is specified without setting aten_graph=True,
-        or if graph breaks during tracing in export.
-
-        AssertionError: If Dynamo input and output is not consistent with traced input/output.
-
-    Note - this headerdoc was authored by ChatGPT, with slight modifications by the author.
-    """
-    check_if_dynamo_supported()
-    torch._C._log_api_usage_once("torch._dynamo.export")
-    if decomposition_table is not None:
-        assert (
-            aten_graph
-        ), "Specifying a decomposition_table table or tracing mode is illegal without setting aten_graph=True"
-    if pre_dispatch:
-        assert aten_graph, "pre_dispatch=True can only be used when aten_graph=True"
-    f = innermost_fn(f)
-    call_to_inspect = f.forward if isinstance(f, torch.nn.Module) else f
-    original_signature = inspect.signature(call_to_inspect)
-
-    graph = None
-    out_guards = None
-    graph_captured_input = None
-    graph_captured_result: Optional[Tuple[torch.Tensor, ...]] = None
-    _allow_fake_constant: bool = (
-        fake_mode is not None
-    )  # Allow fake constants during symbolic tracing
-
-    def produce_matching(source_args, candidate_args):
-        matched_elements_positions = []
-        dict_of_source_args = dict()
-        for i in range(0, len(source_args)):
-            element_id = id(source_args[i])
-            dict_of_source_args[element_id] = i
-
-        for i in range(0, len(candidate_args)):
-            arg = candidate_args[i]
-            # 1-element tensor arg can be unspec int/float
-            if isinstance(arg, torch.Tensor) and torch.numel(arg) == 1:
-                if id(arg) in dict_of_source_args:
-                    matched_elements_positions.append(dict_of_source_args[id(arg)])
-                elif id(arg.item()) in dict_of_source_args:
-                    matched_elements_positions.append(
-                        dict_of_source_args[id(arg.item())]
-                    )
-                else:
-                    raise AssertionError(
-                        "Dynamo input/output is not consistent with traced input/output"
-                    )
-            else:
-                assert (
-                    id(arg) in dict_of_source_args
-                ), "Dynamo input and output is a strict subset of traced input/output"
-                matched_elements_positions.append(dict_of_source_args[id(arg)])
-
-        return matched_elements_positions
-
-    def guard_export_print(guards: Set[_guards.Guard]):
-        nonlocal out_guards
-        assert out_guards is None, "whole graph export entails exactly one guard export"
-        out_guards = guards
-
-    example_inputs = []
-
-    def dynamo_normalization_capturing_compiler(
-        gm: torch.fx.GraphModule, inner_example_inputs
-    ):
-        nonlocal graph
-        assert (
-            graph is None
-        ), "Tried to emit a second graph during export. Tracing through 'f' must produce a single graph."
-        graph = gm
-
-        nonlocal fake_mode, example_inputs
-        fake_mode = fake_mode or _guards.detect_fake_mode(inner_example_inputs)
-        example_inputs = inner_example_inputs
-
-        def result_capturing_wrapper(*graph_inputs):
-            nonlocal graph_captured_result
-            nonlocal graph_captured_input
-
-            graph_captured_input = graph_inputs
-            assert graph is not None
-            # running the graph can change the state of the module. Therefore,
-            # do a save-restore of params/buffers
-            restore = checkpoint_params(graph)
-            graph_captured_result = graph(*graph_inputs)
-            restore()
-            return graph_captured_result
-
-        return result_capturing_wrapper
-
-    flat_args, in_spec = pytree.tree_flatten((args, kwargs))
-
-    remove_from_cache(f)
-    constraint_violation_error = None
-    if tracing_mode != "symbolic":
-        assume_static_by_default = True
-    with patch(f"{__name__}.most_recent_backend", None), config.patch(
-        summarize_dim_constraints=True,
-        specialize_int=True,
-        assume_static_by_default=assume_static_by_default,
-        automatic_dynamic_shapes=False,
-    ), torch._guards.export_fake_mode(fake_mode):
-        opt_f = optimize_assert(
-            dynamo_normalization_capturing_compiler,
-            hooks=Hooks(
-                guard_export_fn=guard_export_print,
-                guard_fail_fn=None,
-            ),
-            export=True,
-            export_constraints=constraints,
-        )(f)
-        # TODO(voz): We may have instances of `f` that mutate inputs, we should track sideffects and reject.
-        try:
-            result_traced = opt_f(*args, **kwargs)
-        except ConstraintViolationError as e:
-            constraint_violation_error = e
-    remove_from_cache(f)
-
-    if (
-        (shape_env := getattr(fake_mode, "shape_env", None)) is not None
-        and (dim_constraints := shape_env.dim_constraints) is not None
-        and not skipfiles.check(inspect.getsourcefile(call_to_inspect))
-    ):
-        dim_constraints.solve()
-        msg = dim_constraints.prettify_results(original_signature)
-        forced_specializations = dim_constraints.forced_specializations()
-        if forced_specializations:
-            msg = (
-                "Some dynamic dimensions need to be specialized because "
-                "the constraints inferred for them are too complex to specify.\n"
-                f"{forced_specializations}\n{msg}"
-            )
-        if constraint_violation_error:
-            constraint_violation_error.args = (
-                constraint_violation_error.args[0] + msg,
-            )
-        else:
-            if forced_specializations:
-                constraint_violation_error = ConstraintViolationError(msg)
-            else:
-                log.info(
-                    "Summary of dimension constraints:%s",
-                    msg,
-                )
-
-        # Error if we have any constraints on static values
-        for k in shape_env.var_to_range.keys():
-            if isinstance(k, sympy.Integer):
-                constraint_violation_error = ConstraintViolationError(
-                    f"{''.join(traceback.format_list(shape_env.var_to_stack[k]))}\n"
-                    "It appears that you're trying to set a constraint on a "
-                    f"value which we evaluated to have a static value of {k}. "
-                    "Scroll up to see where this constraint was set."
-                )
-    if constraint_violation_error:
-        raise constraint_violation_error
-
-    assert (
-        graph is not None
-    ), "Failed to produce a graph during tracing. Tracing through 'f' must produce a single graph."
-    assert out_guards is not None, "Failed to produce guards during tracing"
-    assert fake_mode is not None
-
-    matched_input_elements_positions = produce_matching(flat_args, graph_captured_input)
-
-    # NB: This is mostly hitting the cache; Dynamo already converted these
-    example_fake_inputs = [fake_mode.from_tensor(t) for t in example_inputs]
-    flat_results_traced, out_spec_traced = pytree.tree_flatten(result_traced)
-
-    assert graph_captured_result is not None
-    flat_both = list(graph_captured_result) + flat_args
-    matched_output_elements_positions = produce_matching(flat_both, flat_results_traced)
-
-    if aten_graph:
-        # Running graph with interpreter is needed for propagating the stack_trace
-        def graph_with_interpreter(*args):
-            with torch.fx.traceback.preserve_node_meta():
-                return torch.fx.Interpreter(graph).run(*args)
-
-        # Running the graph can mutate the state of the module, so save-restore
-        restore = checkpoint_params(graph)
-        with enable_python_dispatcher(), fake_mode:
-            try:
-                graph = make_fx(
-                    graph_with_interpreter,
-                    decomposition_table=decomposition_table,
-                    tracing_mode="real",
-                    _allow_non_fake_inputs=True,
-                    pre_dispatch=pre_dispatch,
-                    _allow_fake_constant=_allow_fake_constant,
-                )(*example_fake_inputs)
-            except CondOpArgsMismatchError as e:
-                # Wrap the internal error to the user-facing error
-                raise UserError(UserErrorType.DYNAMIC_CONTROL_FLOW, str(e))
-        restore()
-
-    new_graph = FlattenInputOutputSignature(
-        graph,
-        flat_args,
-        matched_input_elements_positions,
-        matched_output_elements_positions,
-        example_fake_inputs,
-        fake_mode,
-    ).transform()
-
-    # Store constraints and inputs as metadata for user passes, e.g. turn constraints to runtime check
-    new_graph.meta["input_shape_constraints"] = (
-        [constraint.serializable_spec for constraint in constraints]
-        if constraints
-        else []
-    )
-
-    def signature_to_fullargspec(sig: inspect.Signature):
-        # Get a list of Parameter objects from the Signature object
-        params = list(sig.parameters.values())
-        # Separate positional arguments, keyword-only arguments and varargs/varkw
-        args = [
-            p.name for p in params if p.kind == inspect.Parameter.POSITIONAL_OR_KEYWORD
-        ]
-        kwonlyargs = [
-            p.name for p in params if p.kind == inspect.Parameter.KEYWORD_ONLY
-        ]
-        varargs = next(
-            (p.name for p in params if p.kind == inspect.Parameter.VAR_POSITIONAL), None
-        )
-        varkw = next(
-            (p.name for p in params if p.kind == inspect.Parameter.VAR_KEYWORD), None
-        )
-        # Get default values for positional arguments and keyword-only arguments
-        defaults = tuple(
-            p.default
-            for p in params
-            if p.kind == inspect.Parameter.POSITIONAL_OR_KEYWORD
-            and p.default is not inspect.Parameter.empty
-        )
-        kwonlydefaults = {
-            p.name: p.default
-            for p in params
-            if p.kind == inspect.Parameter.KEYWORD_ONLY
-            and p.default is not inspect.Parameter.empty
-        }
-        # Get annotations for parameters and return value
-        annotations = {}
-        if sig.return_annotation:
-            annotations = {"return": sig.return_annotation}
-        for parameter in params:
-            annotations[parameter.name] = parameter.annotation
-        # Return a FullArgSpec object with the extracted attributes
-        return inspect.FullArgSpec(
-            args, varargs, varkw, defaults, kwonlyargs, kwonlydefaults, annotations
-        )
-
-    # Make dynamo graph to have same input/output spec as user code
-    def argument_names(f: Callable[..., Any], *args, **kwargs) -> List[str]:
-        fullargspec = signature_to_fullargspec(original_signature)
-
-        # 1. Map `args` 1-to-1 to positional arguments in original signature.
-        input_strs = fullargspec.args[: len(args)]
-
-        if len(args) > len(fullargspec.args):
-            # 2. If there are more arguments left in `args`, they map to varargs in original
-            # signature. Assign names as {varargs}_0, {varargs}_1, ...
-            assert fullargspec.varargs is not None, "More arguments than expected"
-            input_strs += [
-                f"{fullargspec.varargs}_{i}"
-                for i in range(0, len(args) - len(input_strs))
-            ]
-        elif len(args) < len(fullargspec.args):
-            # 3. If there are fewer arguments in `args` than `fullargspec.args`,
-            # it implies these are arguments either with default values, or provided in
-            # `kwargs`. The former can be safely ignored. Because Dynamo.export does not
-            # export them as part of the function signature. The latter will be handled
-            # in the next step.
-            for unprovided_arg in fullargspec.args[
-                len(args) : -len(fullargspec.defaults or [])
-            ]:
-                assert unprovided_arg in kwargs, f"Missing argument {unprovided_arg}"
-
-        # 4. Keyword arguments provided in `kwargs`.
-        input_strs += list(kwargs.keys())
-
-        # 5. Keyword-only arguments with default values if not provided are not exported
-        # as part of the function signature.
-        for kwonly_arg in fullargspec.kwonlyargs:
-            kwonlydefaults = fullargspec.kwonlydefaults or {}
-            assert (
-                kwonly_arg in kwargs or kwonly_arg in kwonlydefaults
-            ), f"Missing keyword only argument {kwonly_arg}"
-
-        return input_strs
-
-    new_graph.graph._codegen = _PyTreeCodeGen(
-        _PyTreeInfo(
-            argument_names(f, *args, **kwargs),
-            in_spec,
-            out_spec_traced,
-        )
-    )
-
-    new_graph.recompile()
-    return (new_graph, out_guards)
-
-
-def assume_constant_result(fn):
-    fn._dynamo_marked_constant = True
-    return fn
-
-
-=======
->>>>>>> 6d37423b
 def optimize_assert(
     backend,
     *,
