--- conflicted
+++ resolved
@@ -20,33 +20,16 @@
 
 from torch.ao.quantization.qconfig import _ObserverOrFakeQuantizeConstructor
 
-from torch.fx import Node
-
-<<<<<<< HEAD
-from torch.ao.quantization.quantizer import (
-    QuantizationAnnotation,
-=======
-from .quantizer import (
-    OperatorConfig,
-    OperatorPatternType,
-    QuantizationConfig,
->>>>>>> f2477c3a
-    QuantizationSpec,
-    Quantizer,
-)
-
-<<<<<<< HEAD
+from torch.ao.quantization.quantizer import QuantizationSpec, Quantizer
+
 from torch.ao.quantization.quantizer.xnnpack_quantizer_utils import (
-    _is_annotated,
     OP_TO_ANNOTATOR,
     OperatorConfig,
     OperatorPatternType,
     QuantizationConfig,
 )
 
-=======
-from .xnnpack_quantizer_utils import OP_TO_ANNOTATOR
->>>>>>> f2477c3a
+from torch.fx import Node
 
 
 __all__ = [
