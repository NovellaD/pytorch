import contextlib
from typing import Optional

import warnings
import torch
from torch._C import _len_torch_dispatch_stack, _get_dispatch_stack_at,\
    _pop_torch_dispatch_stack, _push_on_torch_dispatch_stack, DispatchKey


# TODO: Limitations and things about enable_torch_dispatch_mode we should fix before exposing it:
# - We need a better user-facing api for _DisableTorchDispatch that
#   is able to selectively disable __torch_dispatch__ of a particular class.
# - It doesn't work with the tensor constructors (torch.tensor, torch.Tensor)
# - Better name (see https://github.com/pytorch/pytorch/pull/63496#discussion_r694091694)

class TorchDispatchMode:
    """
    A ``TorchDispatchMode`` allows you to override the meaning of all
    ``__torch_dispatch__`` overrideable functions within a dynamic scope,
    without having to actually create a tensor subclass or manually
    monkey-patch functions in the PyTorch API.  Some common situations
    where you should use a mode:

        * You want to override the meaning of factory functions, or other
          functions that do not otherwise take a tensor as an argument
          (these cannot be overridden with tensor subclasses).

        * You want to override the behavior of all functions without needing
          to wrap your inputs in tensor subclasses; e.g., if you are just
          interested in logging intermediate computations.

        * You want to control the order of execution of various tensor
          subclasses explicitly, rather than implicitly via the return of
          ``NotImplemented``.

    Independent subclasses of :class:`TorchDispatchMode` are compositional:
    modes can be pushed onto a stack using ``with MyMode():``.
    When you call functions in the PyTorch API inside your
    ``__torch_dispatch__`` implementation, by default, they will forward on to
    the next mode on the mode stack.  If you want recursively call back into
    your current ``__torch_dispatch__`` implementation, either explicitly
    invoke ``self.__torch_dispatch__(...)``, or use the context manager
    ``__torch_dispatch__(self)`` to make PyTorch
    API self-referential (beware of infinite loops, in this case!)
    """
    def __init__(self, _dispatch_key=None):
        if _dispatch_key is not None:
            assert isinstance(_dispatch_key, torch._C.DispatchKey)
            self.__dict__['_dispatch_key'] = _dispatch_key

    def __torch_dispatch__(self, func, types, args=(), kwargs=None):
        raise NotImplementedError()

    def __enter__(self):
        _push_mode(self, self.__dict__.get("_dispatch_key", None))
        return self

    def __exit__(self, exc_type, exc_val, exc_tb):
        _pop_mode(self.__dict__.get("_dispatch_key", None), self.__dict__.get("_mode_key", None))

    @classmethod
    def push(cls, *args, **kwargs):
        warnings.warn("`Mode.push()` is no longer necessary and can be replaced with just `with Mode()`")
        instance = cls(*args, **kwargs)
        return instance

def _get_current_dispatch_mode():
    stack_len = _len_torch_dispatch_stack()
    # Return a user mode on the stack if there are any
    if stack_len > 0:
        return _get_dispatch_stack_at(stack_len - 1)
    return None


def _get_current_dispatch_mode_stack():
    stack_len = _len_torch_dispatch_stack()
    return [_get_dispatch_stack_at(i) for i in range(stack_len)]

def _push_mode(mode, k: Optional[DispatchKey] = None):
    if k is not None:
        from torch._ops import push_mode_for_key, get_cached_ops
        # See Note [Not Caching Per-Dispatch-Key Mode Handlers]
        # Clear the cache of every op that has been used so far, for this particular key.
        ks = torch._C._functionality_to_backend_keys(k)
        for op in get_cached_ops():
            for key in ks:
                op._uncache_dispatch(key)
        push_mode_for_key(k, mode)
    else:
        _push_on_torch_dispatch_stack(mode)


def _pop_mode(k: Optional[DispatchKey] = None, mode_key: Optional[torch._C.TorchDispatchModeKey] = None):
    if k is not None:
        from torch._ops import pop_mode_for_key
        # per-dispatch-key-mode-stack do not currently handle "always running infra modes last".
        # In practice this doesn't matter, since ProxyTorchDispatchMode is the only mode
        # that we push onto these per-dispatch-key-mode-stacks.
        return pop_mode_for_key(k)
    else:
        return _pop_torch_dispatch_stack(mode_key)


@contextlib.contextmanager
def _pop_mode_temporarily(k: Optional[DispatchKey] = None, mode_key: Optional[torch._C.TorchDispatchModeKey] = None):
    old = _pop_mode(k, mode_key)
    try:
        yield old
    finally:
        _push_mode(old, k)


@contextlib.contextmanager
def _disable_current_modes():
    mode_len = _len_torch_dispatch_stack()
    old_modes = [_pop_mode() for _ in range(mode_len)]

    # Manually disable proxy and fake modes, if any are active
    try:
        yield old_modes
    finally:
        for mode in reversed(old_modes):
            _push_mode(mode)


class BaseTorchDispatchMode(TorchDispatchMode):
    def __torch_dispatch__(self, func, types, args=(), kwargs=None):
        if kwargs is None:
            kwargs = {}
        return func(*args, **kwargs)

def is_traceable_wrapper_subclass(t):
    # In order for a tensor subclass to support TorchDispatchMode-style tracing in PT2,
    # It must implement two magic methods: __tensor_flatten__ and __tensor_unflatten__.

    is_subclass = isinstance(t, torch.Tensor) and type(t) != torch.Tensor
    return is_subclass and hasattr(t, "__tensor_flatten__") and hasattr(t, "__tensor_unflatten__")

def transform_subclass(t, callback):
    assert is_traceable_wrapper_subclass(t), f"Expects traceable wrapper subclass but got {type(t)}"
    # convert the tensor subclass into its constituent dense tensors,
    # and apply a transformation to each dense tensor.
<<<<<<< HEAD
    flattened_tensors, ctx = type(t).__tensor_flatten__(t)
    transformed_tensors = torch.utils._pytree.tree_map_only(torch.Tensor, callback, flattened_tensors)
    return type(t).__tensor_unflatten__(transformed_tensors, ctx)

def _correct_storage_aliasing(func, args, outs):
    assert isinstance(func, torch._ops.OpOverload)
    assert isinstance(args, (list, tuple))
    assert isinstance(outs, (list, tuple))
    flat_outs, _ = torch.utils._pytree.tree_flatten(outs)
    for x in flat_outs:
        if isinstance(x, torch.Tensor):
            # This is hopefully a reasonable assert:
            # subclasses that rely on this API for output aliasing
            # should always return wrapper tensor subclasses for us to manually alias.
            # in theory if a subclass that needs this API wants to sometimes return
            # plain tensors, we could remove the assert and just not perform the aliasing,
            # but it seems safer to learn more about this case first.
            assert hasattr(x, '__torch_dispatch__')


    def alias_storage(arg, ret):
       # Need to run under no_dispatch, because we explicitly do **not**
       # want our subclass to intercept the set_() call.
       # instead, our subclass should directly have its storage swapped out.
       with torch.utils._mode_utils.no_dispatch():
           # directly calling this overload, and passing ret.shape, because we **explicitly**
           # don't want to reset the sizes on ret, if the storage implies a size change.
           # Why?
           # The purpose of this API is *not* to change the size/strides of our output- we assume it's already correct.
           # We just want to "fix up" the storage aliasing, without modifying or output's metadata.
           # Example: out = inp.expand(inp.shape[0], inp.shape[0])
           #     This requires swapping the storage of out to be the same as inp,
           #     but we do *not* want it to change the sizes/strides that were compute for out.
           torch.ops.aten.set_.source_Storage_storage_offset(ret, arg.untyped_storage(), 0, ret.shape)

    def is_match(arg, ret):
        arg_aliases = set() if not arg.alias_info else arg.alias_info.before_set
        out_aliases = set() if not ret.alias_info else ret.alias_info.before_set
        return len(arg_aliases & out_aliases) > 0

    num_args = len(func._schema.arguments)
    num_returns = len(func._schema.returns)
    for arg_idx in range(num_args):
        for return_idx in range(num_returns):
            if is_match(func._schema.arguments[arg_idx], func._schema.returns[return_idx]):
                alias_storage(args[arg_idx], outs[return_idx])

    # Sigh... the torchscript parser has a bug where alias annotations for Tensor[](a) don't show up properly
    # See https://github.com/pytorch/pytorch/issues/106173
    if func.overloadpacket in [
        torch.ops.aten.chunk,
        torch.ops.aten.tensor_split,
        torch.ops.aten.split,
        torch.ops.aten.split_with_sizes,
        torch.ops.aten.hsplit,
        torch.ops.aten.vsplit,
        torch.ops.aten.dsplit,
        torch.ops.aten.unbind,
    ]:
        assert isinstance(outs, list) and all(isinstance(x, torch.Tensor) for x in outs)
        for o in outs:
            # For lists of outputs, need to alias every individual tensor to the input
            alias_storage(args[0], o)

def return_and_correct_aliasing(func, args, kwargs, out):
    def get_write_alias(x):
        if not x.alias_info or not x.alias_info.before_set:
            return None
        before_set = list(x.alias_info.before_set)
        # torchscript allows for complicated alias sets, but our dispatcher ops only really involve simple aliasing
        assert len(before_set) == 1
        if x.alias_info.is_write:
            return before_set[0]
        return None

    def get_arg_idx_from_alias(output_alias):
        arg_indices = [i for i, a in enumerate(func._schema.arguments) if a.alias_info is not None and output_alias in a.alias_info.before_set]
        # For any dispatcher op with an output alias, we expect it to map to exactly one alias in the schema's input arguments.
        assert len(arg_indices) == 1
        return arg_indices[0]

    # Fix up the storages of any outs so that they point to the same storage as the input,
    # if func is a view op.
    _correct_storage_aliasing(func, args, [out] if not isinstance(out, (list, tuple)) else out)

    # For inplace_view ops in particular, we'll try hard to make sure that the wrapper subclass's
    # metadata is set correctly.
    if torch.Tag.inplace_view in func.tags:
        # no_dispatch() to make sure that we secretly change the metadata on the wrapper,
        # but don't end up dispatching the op anywhere else.
        mutated_args = [x for i, x in enumerate(args) if get_write_alias(func._schema.arguments[i]) is not None]
        # Assumption: we have a very small number of inplace_view ops that follow a strict schema:
        # there is only a single argument that gets its metadata mutated.
        assert len(mutated_args) == 1
        # This check exists because we generally *do* want to update the metadata of any wrapper subclasses,
        # but FunctionalTensor is special: it overrides all size/stride calls to plumb to the inner tensor.
        # so we don't actually need to update the metadata (and attempting to do so causes errors)
        if not isinstance(mutated_args[0], torch._subclasses.functional_tensor.FunctionalTensor):
            with torch.utils._mode_utils.no_dispatch():
                func(*args, **kwargs)

    # Next: we need to make sure to return inputs directly, if the output is a mutable alias (e.g. add_()).

    # simple case: none of our outputs have mutable aliases, so we can return the output as-is
    if not any(get_write_alias(r) is not None for r in func._schema.returns):
        return out

    # simplifying assumption: we don't have **any** ops with return types like "-> (Tensor(a!), Tensor)"
    if not all(get_write_alias(r) is not None for r in func._schema.returns):
        raise RuntimeError("Unsupported schema: " + str(func._schema))

    if len(func._schema.returns) == 1:
        arg_idx = get_arg_idx_from_alias(get_write_alias(func._schema.returns[0]))
        return args[arg_idx]

    # In the multi-return case, all aten ops return a tuple / list, so cast accordingly.
    outs_to_return = type(out)([
        args[get_arg_idx_from_alias(get_write_alias(func._schema.returns[i]))] if get_write_alias(r) is not None else o for (r, o) in zip(func._schema.returns, out)
    ])
    return outs_to_return
=======
    flattened_tensors_dict, ctx = type(t).__tensor_flatten__(t)
    transformed_tensors_dict = {}
    for k, v in flattened_tensors_dict.items():
        transformed_tensors_dict[k] = callback(k, v)
    return type(t).__tensor_unflatten__(transformed_tensors_dict, ctx)
>>>>>>> c235fa8a
<|MERGE_RESOLUTION|>--- conflicted
+++ resolved
@@ -140,10 +140,11 @@
     assert is_traceable_wrapper_subclass(t), f"Expects traceable wrapper subclass but got {type(t)}"
     # convert the tensor subclass into its constituent dense tensors,
     # and apply a transformation to each dense tensor.
-<<<<<<< HEAD
-    flattened_tensors, ctx = type(t).__tensor_flatten__(t)
-    transformed_tensors = torch.utils._pytree.tree_map_only(torch.Tensor, callback, flattened_tensors)
-    return type(t).__tensor_unflatten__(transformed_tensors, ctx)
+    flattened_tensors_dict, ctx = type(t).__tensor_flatten__(t)
+    transformed_tensors_dict = {}
+    for k, v in flattened_tensors_dict.items():
+        transformed_tensors_dict[k] = callback(k, v)
+    return type(t).__tensor_unflatten__(transformed_tensors_dict, ctx)
 
 def _correct_storage_aliasing(func, args, outs):
     assert isinstance(func, torch._ops.OpOverload)
@@ -260,11 +261,4 @@
     outs_to_return = type(out)([
         args[get_arg_idx_from_alias(get_write_alias(func._schema.returns[i]))] if get_write_alias(r) is not None else o for (r, o) in zip(func._schema.returns, out)
     ])
-    return outs_to_return
-=======
-    flattened_tensors_dict, ctx = type(t).__tensor_flatten__(t)
-    transformed_tensors_dict = {}
-    for k, v in flattened_tensors_dict.items():
-        transformed_tensors_dict[k] = callback(k, v)
-    return type(t).__tensor_unflatten__(transformed_tensors_dict, ctx)
->>>>>>> c235fa8a
+    return outs_to_return