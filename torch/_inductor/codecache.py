--- conflicted
+++ resolved
@@ -312,13 +312,8 @@
     return lock_dir
 
 
-<<<<<<< HEAD
-def code_hash(code: str, extra: str = "") -> str:
-    hashing_str = code
-=======
 def code_hash(code: Union[str, bytes], extra: str = ""):
     hashing_str = code if isinstance(code, bytes) else code.encode("utf-8")
->>>>>>> 0e687f03
     if extra != "":
         hashing_str = hashing_str + b"||" + extra.encode("utf-8")
     return (
@@ -343,7 +338,9 @@
     return basename, subdir, path
 
 
-def get_hash(content: str, extra: str = "", hash_type: str = "code") -> str:
+def get_hash(
+    content: Union[bytes, str], extra: str = "", hash_type: str = "code"
+) -> str:
     assert hash_type in ["code", "cubin"], "Hash type not supported"
     if hash_type == "code":
         return code_hash(content, extra)
@@ -353,7 +350,7 @@
 
 
 def write(
-    content: str,
+    content: Union[bytes, str],
     extension: str,
     extra: str = "",
     hash_type: str = "code",
@@ -368,7 +365,7 @@
     return basename, path
 
 
-def write_atomic(path: str, content: str) -> None:
+def write_atomic(path: str, content: Union[bytes, str]) -> None:
     # Write into temporary file first to avoid conflicts between threads
     # Avoid using a named temporary file, as those have restricted permissions
     assert isinstance(
@@ -674,15 +671,11 @@
     return invalid_vec_isa
 
 
-<<<<<<< HEAD
+def get_compile_only(compile_only: bool = True) -> str:
+    return "-c" if compile_only else ""
+
+
 def get_shared(shared: bool = True) -> str:
-=======
-def get_compile_only(compile_only=True):
-    return "-c" if compile_only else ""
-
-
-def get_shared(shared=True):
->>>>>>> 0e687f03
     return "-shared -fPIC" if shared else ""
 
 
@@ -915,16 +908,10 @@
     shared: bool = True,
     include_pytorch: bool = False,
     vec_isa: VecISA = invalid_vec_isa,
-<<<<<<< HEAD
     cuda: bool = False,
     aot_mode: bool = False,
+    compile_only: bool = False,
 ) -> str:
-=======
-    cuda=False,
-    aot_mode=False,
-    compile_only=False,
-):
->>>>>>> 0e687f03
     ipaths, lpaths, libs, macros = get_include_and_linking_paths(
         include_pytorch, vec_isa, cuda, aot_mode
     )
