--- conflicted
+++ resolved
@@ -102,62 +102,10 @@
 
             atexit.register(lambda: self.terminate())
 
-<<<<<<< HEAD
-    def terminate(self) -> None:
-        """
-        Signal all child processes to terminate.
-        """
-        if self.executor is not None:
-            self.executor.shutdown()
-            self.executor = None
-
-        if self.processes is not None:
-            for p in self.processes.queue:
-                p.terminate()
-            for p in self.processes.queue:
-                p.wait()
-            self.processes = None
-
-    def target(self, choice: Union[TritonTemplateCaller, CUDATemplateCaller]) -> float:
-        """
-        Entry point for the thread-pool helper threads: Wait for an open TuningProcess,
-        remove it from the queue, execute the benchmark in that subprocess, and return
-        the TuningProcess to the queue.
-        """
-        assert choice.bmreq is not None
-        assert self.processes is not None
-
-        process = self.processes.get()
-        process.put(choice.bmreq)
-        try:
-            return process.get()
-        except EOFError:
-            warnings.warn(
-                f"Failed to benchmark choice '{choice}'. It will be ignored. "
-                "Please debug the root cause in case the choice can bring perf gains."
-            )
-            # set to INF so this choice will be ignored
-            return float("inf")
-        finally:
-            self.processes.put(process)
-
-    def benchmark(
-        self,
-        choices: List[Union[TritonTemplateCaller, CUDATemplateCaller]],
-    ) -> Dict[Union[TritonTemplateCaller, CUDATemplateCaller], float]:
-        """
-        Benchmark each choice in a separate process.
-        """
-        assert self.processes is not None, "Tuning process pool is not initialized"
-        assert self.executor is not None
-
-        results = {}
-=======
         # wait for the initialization to be done
         request_queue.put(Ping())
         resp = response_queue.get()
         assert isinstance(resp, Pong)
->>>>>>> b727f7c1
 
     def terminate(self) -> None:
         if self.valid():
@@ -432,13 +380,8 @@
 
 
 def benchmark_in_sub_process(
-<<<<<<< HEAD
-    choices: List[Union[TritonTemplateCaller, CUDATemplateCaller]]
-) -> Dict[Union[TritonTemplateCaller, CUDATemplateCaller], float]:
-=======
-    choice: "TritonTemplateCaller",
+    choice: "Union[TritonTemplateCaller, CUDATemplateCaller]",
 ) -> float:
->>>>>>> b727f7c1
     """
     Do benchmarking in subprocess and return the perf number (latency).
     """
