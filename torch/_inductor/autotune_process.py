--- conflicted
+++ resolved
@@ -1,26 +1,13 @@
 import dataclasses
-<<<<<<< HEAD
 import functools
 import logging
-import os
-import pickle
-import subprocess
-import sys
-import time
-import warnings
-
-from concurrent.futures import ThreadPoolExecutor
-from ctypes import byref, c_size_t, c_void_p
-from queue import Queue
-from typing import Any, Callable, Dict, List, Optional, Tuple, TYPE_CHECKING, Union
-=======
 import queue
 import time
 import warnings
+from ctypes import byref, c_size_t, c_void_p
 from multiprocessing.process import BaseProcess
 from multiprocessing.queues import Queue
-from typing import Any, Dict, List, Optional, Tuple, TYPE_CHECKING, Union
->>>>>>> a41945b6
+from typing import Any, Callable, Dict, List, Optional, Tuple, TYPE_CHECKING, Union
 
 import torch
 from torch import multiprocessing
@@ -32,16 +19,13 @@
 if TYPE_CHECKING:
     from torch._inductor.select_algorithm import TritonTemplateCaller
 
-<<<<<<< HEAD
-from . import config
 from .utils import do_bench_using_profiling
-=======
-from .utils import do_bench
->>>>>>> a41945b6
 from .virtualized import V
 
 DEBUG = False
 EXIT_HANDLER_REGISTERED = False
+
+log = logging.getLogger(__name__)
 
 
 # Used to synchronize between parent and child processes
@@ -213,13 +197,8 @@
     ) -> Callable[[], None]:
         raise NotImplementedError()
 
-<<<<<<< HEAD
     def cleanup_run_fn(self) -> None:
         pass
-=======
-    input_tensors: Union["TensorMeta", List["TensorMeta"]]
-    output_tensor: Union["TensorMeta", List["TensorMeta"]]
->>>>>>> a41945b6
 
     def benchmark(
         self,
@@ -229,22 +208,6 @@
         if DEBUG:
             start_ts = time.time()
 
-<<<<<<< HEAD
-        if debug:
-=======
-        mod = PyCodeCache.load_by_key_path(self.module_cache_key, self.module_path)
-        if DEBUG:
-            print(
-                f"benchmark module key: {self.module_cache_key}, path: {self.module_path}"
-            )
-
-        run = getattr(mod, self.kernel_name).run
-
-        if DEBUG:
->>>>>>> a41945b6
-            load_elapse = time.time() - start_ts
-            start_ts = time.time()
-
         # create args and out tensor
         if output_tensor is None:
             assert len(input_tensors) == 0
@@ -255,71 +218,42 @@
             create_tensor_elapse = time.time() - start_ts
             start_ts = time.time()
 
-        out = do_bench_using_profiling(
-            self.make_run_fn(*input_tensors, output_tensor=output_tensor)
-        )
+        fn = self.make_run_fn(*input_tensors, output_tensor=output_tensor)
+
+        if DEBUG:
+            load_elapse = time.time() - start_ts
+            start_ts = time.time()
+
+        out = do_bench_using_profiling(fn)
         torch.cuda.synchronize()  # shake out any CUDA errors
 
         if DEBUG:
             bench_elapse = time.time() - start_ts
-<<<<<<< HEAD
-            log.debug(
-                "InChildProcess %s: load %f, create tensor %f, bench %f",
-                str(self),
-                load_elapse,
-                create_tensor_elapse,
-                bench_elapse,
+            print(
+                f"InChidProcess {str(self)}: load {load_elapse}, "
+                + f"create tensor {create_tensor_elapse}, bench {bench_elapse}"
             )
         self.cleanup_run_fn()
-=======
-            print(
-                f"InChidProcess {self.module_cache_key}: load {load_elapse}, "
-                + f"create tensor {create_tensor_elapse}, bench {bench_elapse}"
-            )
->>>>>>> a41945b6
         return out
 
 
-def benchmark_in_sub_process(
-    choice: "TritonTemplateCaller",
-) -> float:
-    """
-    Do benchmarking in subprocess and return the perf number (latency).
-    """
-    assert choice.bmreq is not None
-    tuning_process.initialize()
-    assert tuning_process.valid()
-    process, request_queue, response_queue = (
-        tuning_process.process,
-        tuning_process.request_queue,
-        tuning_process.response_queue,
-    )
-    assert (
-        process is not None and request_queue is not None and response_queue is not None
-    )
-
-    request_queue.put(choice.bmreq)
-    while True:
-        try:
-            timing = response_queue.get(timeout=1.0)
-        except queue.Empty:
-            status = process.exitcode
-            if status is None:
-                # child process is still running
-                continue
-            # child process fail
-            assert status != 0
-
-            warnings.warn(
-                f"Fail to benchmark choice '{choice}'. It will be ignored. Please debug the root cause in case the choice can bring perf gains."  # noqa: B950 line too long
-            )
-
-            tuning_process.clear()
-
-            # return INF so this choice will be ignored
-            return float("inf")
-
-<<<<<<< HEAD
+class TestBenchmarkRequest(BenchmarkRequest):
+    """
+    Supports unit testing. Defined in this file so that the TuningProcess
+    sub-process knows how to unpickle these objects.
+    """
+
+    def __init__(self, value: Optional[float] = None) -> None:
+        self.value = value
+
+    def benchmark(
+        self, *input_tensors: torch.Tensor, output_tensor: Optional[torch.Tensor] = None
+    ) -> float:
+        if self.value is None:
+            raise Exception("Failed to run")
+        return self.value
+
+
 class TritonBenchmarkRequest(BenchmarkRequest):
     def __init__(
         self,
@@ -445,12 +379,42 @@
 
 
 def benchmark_in_sub_process(
-    choices: List[TritonTemplateCaller],
-) -> Dict[TritonTemplateCaller, float]:
-    """
-    Do benchmarking in a subprocess and return the perf number (latency).
-    """
-    return tuning_pool.benchmark(choices)
-=======
-        return timing
->>>>>>> a41945b6
+    choice: "TritonTemplateCaller",
+) -> float:
+    """
+    Do benchmarking in subprocess and return the perf number (latency).
+    """
+    assert choice.bmreq is not None
+    tuning_process.initialize()
+    assert tuning_process.valid()
+    process, request_queue, response_queue = (
+        tuning_process.process,
+        tuning_process.request_queue,
+        tuning_process.response_queue,
+    )
+    assert (
+        process is not None and request_queue is not None and response_queue is not None
+    )
+
+    request_queue.put(choice.bmreq)
+    while True:
+        try:
+            timing = response_queue.get(timeout=1.0)
+        except queue.Empty:
+            status = process.exitcode
+            if status is None:
+                # child process is still running
+                continue
+            # child process fail
+            assert status != 0
+
+            warnings.warn(
+                f"Fail to benchmark choice '{choice}'. It will be ignored. Please debug the root cause in case the choice can bring perf gains."  # noqa: B950 line too long
+            )
+
+            tuning_process.clear()
+
+            # return INF so this choice will be ignored
+            return float("inf")
+
+        return timing