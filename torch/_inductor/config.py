import os
import sys

import torch

# add some debug printouts
debug = False

# Whether to disable a progress bar for autotuning
disable_progress = True

# Whether to enable printing the source code for each future
verbose_progress = False

# use cpp wrapper instead of python wrapper
cpp_wrapper = False

# dead code elimination
dce = False

# assume weight tensors are fixed size
static_weight_shapes = True

# put correctness assertions in generated code
size_asserts = True

# enable loop reordering based on input orders
pick_loop_orders = True

# generate inplace computations
inplace_buffers = True

# codegen benchmark harness
benchmark_harness = True

# fuse pointwise into templates
epilogue_fusion = True

# do epilogue fusions before other fusions
epilogue_fusion_first = False

# enable pattern match+replace optimizations
pattern_matcher = True

# enable reordering pass
reordering = False

# enable slow autotuning passes to select algorithms
max_autotune = os.environ.get("TORCHINDUCTOR_MAX_AUTOTUNE") == "1"

# enable slow autotuning passes to select pointwise/reductions algorithms
max_autotune_pointwise = os.environ.get("TORCHINDUCTOR_MAX_AUTOTUNE_POINTWISE") == "1"

# enable slow autotuning passes to select gemm algorithms
max_autotune_gemm = os.environ.get("TORCHINDUCTOR_MAX_AUTOTUNE_GEMM") == "1"

# enable searching global and local cache regardless of `max_autotune`
search_autotune_cache = os.environ.get("TORCHINDUCTOR_SEARCH_AUTOTUNE_CACHE") == "1"

# We will disable creating subprocess for autotuning if this is False
autotune_in_subproc = os.environ.get("TORCHINDUCTOR_AUTOTUNE_IN_SUBPROC") == "1"


coordinate_descent_tuning = os.environ.get("TORCHINDUCTOR_COORDINATE_DESCENT_TUNING") == "1"

# control store vs recompute heuristic
# For fanouts, rematearialization can lead to exponential blowup. So, have
# smaller threshold
realize_reads_threshold = 4
realize_bytes_threshold = 2000

# Threshold to prevent excessive accumulation of ops in one buffer during lowering
realize_acc_reads_threshold = 8

# fallback to eager for random/dropout, this is slow but useful for debugging
fallback_random = False

# automatically create fallbacks when encountering an unhandled op
implicit_fallbacks = True

# fuse even in cases without common reads
aggressive_fusion = False

# how many nodes to allow into a single fusion
max_fusion_size = 64

# replace small reductions with pointwise, disable with `= 1`
unroll_reductions_threshold = 8

# Add extra comments to output code (causes compile cache misses)
comment_origin = False

# Convert 1x1 convs into matmuls
conv_1x1_as_mm = False


benchmark_kernel = os.environ.get("TORCHINDUCTOR_BENCHMARK_KERNEL", "0") == "1"


def is_fbcode():
    return not hasattr(torch.version, "git_version")


# warnings intended for PyTorch developers, disable for point releases
is_nightly_or_source = "dev" in torch.__version__ or "git" in torch.__version__
developer_warnings = is_fbcode() or is_nightly_or_source


def decide_compile_threads():
    """
    Here are the precedence to decide compile_threads
    1. User can override it by TORCHINDUCTOR_COMPILE_THREADS.  One may want to disable async compiling by
       setting this to 1 to make pdb happy.
    2. Set to 1 if it's win32 platform or it's a fbcode build
    3. decide by the number of CPU cores
    """
    if "TORCHINDUCTOR_COMPILE_THREADS" in os.environ:
        return int(os.environ["TORCHINDUCTOR_COMPILE_THREADS"])
    elif sys.platform == "win32" or is_fbcode():
        return 1
    else:
        return min(
            32,
            len(os.sched_getaffinity(0))
            if hasattr(os, "sched_getaffinity")
            else os.cpu_count(),
        )


compile_threads = decide_compile_threads()

# gemm autotuning global cache dir
if is_fbcode():
    global_cache_dir = "fb/cache"
else:
    global_cache_dir = None

# If kernel is fused, the name is generated from the origin node op names
# for larger kernels limit this
kernel_name_max_ops = 10

# Pad input tensors of matmul/bmm/addmm to leverage Tensor Cores in NVIDIA GPUs
shape_padding = os.environ.get("TORCHINDUCTOR_SHAPE_PADDING", "0") == "1"

# Fx-based linear/matmul/bmm + permute/transpose vertical fusion
permute_fusion = os.environ.get("TORCHINDUCTOR_PERMUTE_FUSION", "0") == "1"

# Mark the wrapper call in PyTorch profiler
profiler_mark_wrapper_call = False

# used for debugging to make sure config is properly set
_raise_error_for_testing = False

_profile_var = os.environ.get("TORCHINDUCTOR_PROFILE", "")
profile_bandwidth = _profile_var != ""
profile_bandwidth_regex = "" if _profile_var == "1" else _profile_var

disable_cpp_codegen = is_fbcode()


# config specific to codegen/cpp.pp
class cpp:
    # set to torch.get_num_threads()
    threads = -1

    # Assume number of threads is dynamic, don't specialize thread number.
    # Kernels don't recompile on thread number changes with this flag on.
    # For single-threaded workload, turning it on would incur a slight
    # performance degradation.
    dynamic_threads = False

    simdlen = None
    min_chunk_size = 4096
    cxx = (
        None,  # download gcc12 from conda-forge if conda is installed
        # "g++-12",
        # "g++-11",
        # "g++-10",
        # "clang++",
        os.environ.get("CXX", "g++"),
        # "g++.par",
    )
    # Allow kernel performance profiling via PyTorch profiler
    enable_kernel_profile = False

    # enable weight prepacking to get a better performance; may lead to large memory footprint
    weight_prepack = True


# config specific to codegen/triton.py
class triton:
    # Use cudagraphs on output code
    cudagraphs = False

    # Use cudagraph trees for memory pooling if `cudagraphs` is True
    cudagraph_trees = False

    # assertions not on the fast path, steady state
    fast_cudagraph_asserts = True

    # assertions on the fast path
    slow_cudagraph_asserts = False

    # skip warmup for cudagraph trees
    skip_cudagraph_warmup = False

    # Synchronize before and after every compiled graph.
    debug_sync_graph = False

    # Synchronize after every kernel launch, to help pinpoint bugs
    debug_sync_kernel = False

    # Always load full blocks (rather than broadcasting inside the block)
    dense_indexing = False

    # limit tiling dimensions
    max_tiles = 2

    # use triton.autotune for pointwise ops with complex layouts
    # this should only be disabled for debugging/testing
    autotune_pointwise = True

    # should we stop a fusion to allow better tiling?
    tiling_prevents_pointwise_fusion = True
    tiling_prevents_reduction_fusion = True

    # should we give different names to kernels
    # Note: This is orthogonal to descriptive_names - this is deciding whether
    # our triton kernel names should all be `triton_` (to maximize caching) or
    # whether they should be unique.
    unique_kernel_names = os.environ.get("TORCHINDUCTOR_UNIQUE_KERNEL_NAMES") == "1"

    # should we put op names in kernel names
    # False: No special names (just triton__1, triton__2, etc.)
    # "torch": Maps to the fx op in the Dynamo graph (module name, method name, etc.)
    # "original_aten": Maps to the highest-level aten op (i.e. pre-decompositions)
    # "inductor_node": Maps to the node name in the FX graph passed to Inductor
    descriptive_names = "original_aten"

    # use alternate codegen for smaller reductions
    persistent_reductions = os.environ.get("TORCHINDUCTOR_PERSISTENT_REDUCTIONS", "1") == "1"

    # theses are not enforced, but they are used by asserts in triton_heuristics.py
    # NOTE: mobilevit_s in timm_models required X to be set to the higher value 2048
    max_block = {"X": 2048, "Y": 1024, "Z": 1024}

<<<<<<< HEAD
    mathlib_name = "libdevice" if is_fbcode() else "math"

# triton.persistent_reductions = False # TODO use a flag
=======
    # Store the generated cubin files for cpp wrapper code to load
    store_cubin = False

>>>>>>> cb67f799

# create a directory containing lots of debug information
class trace:
    # master switch for all debugging flags below
    enabled = os.environ.get("TORCH_COMPILE_DEBUG", "0") == "1"

    # Save python logger call >=logging.DEBUG
    debug_log = True

    # Save python logger call >=logging.INFO
    info_log = False

    # Save input FX graph (post decomps, pre optimization)
    fx_graph = True

    # Save FX graph after transformations
    fx_graph_transformed = True

    # Save TorchInductor IR before fusion pass
    ir_pre_fusion = True

    # Save TorchInductor IR after fusion pass
    ir_post_fusion = True

    # Copy generated code to trace dir
    output_code = True

    # SVG figure showing post-fusion graph
    graph_diagram = False

    # Store cProfile (see snakeviz to view)
    compile_profile = False

    # Upload the .tar.gz file
    # Needs to be overriden based on specific environment needs
    upload_tar = None


_save_config_ignore = {
    # workaround: "Can't pickle <function ...>"
    "trace.upload_tar",
}


from .._dynamo.config_utils import install_config_module

# adds patch, save_config, etc
install_config_module(sys.modules[__name__])<|MERGE_RESOLUTION|>--- conflicted
+++ resolved
@@ -244,15 +244,12 @@
     # NOTE: mobilevit_s in timm_models required X to be set to the higher value 2048
     max_block = {"X": 2048, "Y": 1024, "Z": 1024}
 
-<<<<<<< HEAD
-    mathlib_name = "libdevice" if is_fbcode() else "math"
-
-# triton.persistent_reductions = False # TODO use a flag
-=======
     # Store the generated cubin files for cpp wrapper code to load
     store_cubin = False
 
->>>>>>> cb67f799
+    mathlib_name = "libdevice" if is_fbcode() else "math"
+
+# triton.persistent_reductions = False # TODO use a flag
 
 # create a directory containing lots of debug information
 class trace:
