--- conflicted
+++ resolved
@@ -841,11 +841,7 @@
                 # use env vars so pytest-xdist subprocesses can still access them
                 os.environ['SLOW_TESTS_FILE'] = SLOW_TESTS_FILE
         else:
-<<<<<<< HEAD
-            warnings.warn(f'slow test file provided but not found: {SLOW_TESTS_FILE}', stacklevel=2)
-=======
             warnings.warn(f'slow test file provided but not found: {SLOW_TESTS_FILE}', stacklevel=TO_BE_DETERMINED)
->>>>>>> fff02e67
     if DISABLED_TESTS_FILE:
         if os.path.exists(DISABLED_TESTS_FILE):
             with open(DISABLED_TESTS_FILE) as fp:
@@ -853,11 +849,7 @@
                 disabled_tests_dict = json.load(fp)
                 os.environ['DISABLED_TESTS_FILE'] = DISABLED_TESTS_FILE
         else:
-<<<<<<< HEAD
-            warnings.warn(f'disabled test file provided but not found: {DISABLED_TESTS_FILE}', stacklevel=2)
-=======
             warnings.warn(f'disabled test file provided but not found: {DISABLED_TESTS_FILE}', stacklevel=TO_BE_DETERMINED)
->>>>>>> fff02e67
     # Determine the test launch mechanism
     if TEST_DISCOVER:
         _print_test_names()
@@ -1837,11 +1829,7 @@
                     i,
                     self.driver_befores[i],
                     driver_mem_allocated)
-<<<<<<< HEAD
-                warnings.warn(msg, stacklevel=2)
-=======
                 warnings.warn(msg, stacklevel=TO_BE_DETERMINED)
->>>>>>> fff02e67
             elif caching_allocator_discrepancy and driver_discrepancy:
                 # A caching allocator discrepancy validated by the driver API is a
                 #   failure (except on ROCm, see below)
@@ -3643,11 +3631,7 @@
         return path
     except error.URLError as e:
         msg = f"could not download test file '{url}'"
-<<<<<<< HEAD
-        warnings.warn(msg, RuntimeWarning, stacklevel=2)
-=======
         warnings.warn(msg, RuntimeWarning, stacklevel=TO_BE_DETERMINED)
->>>>>>> fff02e67
         raise unittest.SkipTest(msg) from e
 
 def find_free_port():
