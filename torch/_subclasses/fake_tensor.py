import contextlib
import functools
import itertools
import logging
import os
import traceback
import weakref
from dataclasses import dataclass
from functools import partial
from typing import Any, Callable, Dict, List, Optional, Tuple, Type, TypeVar, Union
from weakref import ReferenceType

import torch
import torch._custom_op
import torch._logging

from torch._guards import Source
from torch._ops import OpOverload
from torch._prims_common import (
    elementwise_dtypes,
    ELEMENTWISE_TYPE_PROMOTION_KIND,
    is_boolean_dtype,
    is_float_dtype,
    is_integer_dtype,
)
from torch._subclasses.meta_utils import MetaConverter
from torch._utils import render_call
from torch.fx.experimental.symbolic_shapes import (
    DimConstraint,
    DimDynamic,
    free_symbols,
)
from torch.fx.operator_schemas import normalize_function
from torch.multiprocessing.reductions import StorageWeakRef
from torch.overrides import TorchFunctionMode
from torch.utils._mode_utils import no_dispatch
from torch.utils._python_dispatch import (
    is_traceable_wrapper_subclass,
    TorchDispatchMode,
)

from torch.utils._pytree import PyTree, tree_flatten, tree_map, tree_map_only
from torch.utils._stats import count, count_label
from torch.utils.weak import WeakIdRef

DimList = List

log = logging.getLogger(__name__)
not_implemented_log = torch._logging.getArtifactLogger(__name__, "not_implemented")

pytree = torch.utils._pytree
T = TypeVar("T")
TensorWeakRef = Any

aten = torch._ops.ops.aten

CONSTANT_NUMEL_LIMIT = 1

RECURSION_COUNT = 0


# Small helper that increments recursion count, and
# resets it when the object goes out of scope.  Useful
# if you don't want to increase indentation which is
# what a context manager would do.
class IncrementRecursionCount:
    def __init__(self):
        global RECURSION_COUNT
        RECURSION_COUNT += 1

    def __del__(self):
        global RECURSION_COUNT
        RECURSION_COUNT -= 1


@dataclass
class UnsupportedFakeTensorException(RuntimeError):
    reason: str


@dataclass
class DynamicOutputShapeException(RuntimeError):
    func: OpOverload


@dataclass
class DataDependentOutputException(RuntimeError):
    func: OpOverload


@dataclass
class UnsupportedOperatorException(RuntimeError):
    func: OpOverload


_device_not_kwarg_ops = (
    aten._resize_output_.default,
    aten._nested_tensor_from_tensor_list.default,
    aten._nested_tensor_from_tensor_list.out,
    aten.pin_memory.default,
    aten.is_pinned.default,
    aten.to.device,
    aten.to.prim_Device,
    aten._pin_memory.default,
    aten._pin_memory.out,
    aten._resize_output.default,
    aten._resize_output.out,
)

# this op is never actually used
_non_kwarg_device_constructors = (aten._list_to_tensor,)


# This function indicates if the backend device
# supports non-contiguous tensors
def is_noncontiguous_supported(device):
    if device.type == "hpu":
        return False
    return True


def contains_tensor_types(type):
    tensor_type = torch._C.TensorType.get()
    return type.isSubtypeOf(tensor_type) or any(
        contains_tensor_types(e) for e in type.containedTypes()
    )


_like_tensor_constructors = (
    aten.empty_like.default,
    aten.empty_like.out,
    aten.full_like.default,
    aten.full_like.out,
    aten.ones_like.default,
    aten.ones_like.out,
    aten.rand_like.default,
    aten.rand_like.out,
    aten.randn_like.default,
    aten.randn_like.out,
    aten.randint_like.default,
    aten.randint_like.out,
    aten.randint_like.low_dtype,
    aten.randint_like.low_dtype_out,
    aten.zeros_like.default,
    aten.zeros_like.out,
    aten.new_empty.default,
    aten.new_empty.out,
    aten.new_empty_strided.default,
    aten.new_empty_strided.out,
    aten.new_full.default,
    aten.new_full.out,
    aten.new_zeros.default,
    aten.new_zeros.out,
    aten.new_ones.default,
    aten.new_ones.out,
)


@contextlib.contextmanager
def unset_fake_temporarily():
    old = torch._C._unset_dispatch_mode(torch._C._TorchDispatchModeKey.FAKE)
    try:
        yield old
    finally:
        if old is not None:
            torch._C._set_dispatch_mode(old)


@functools.lru_cache(None)
def _is_tensor_constructor(func: OpOverload):
    assert isinstance(func, OpOverload)
    schema = func._schema
    if any(contains_tensor_types(arg.type) for arg in schema.arguments):
        return False
    # TODO: no real reason to restrict multiple outputs
    return (
        len(schema.returns) == 1 and schema.returns[0].type is torch._C.TensorType.get()
    )


def is_fake(x):
    if isinstance(x, FakeTensor):
        return True
<<<<<<< HEAD
    elif is_traceable_wrapper_subclass(x):
        flattened_tensors, _ = type(x).__tensor_flatten__(x)
=======
    if is_traceable_wrapper_subclass(x):
        attrs, _ = type(x).__tensor_flatten__(x)
        flattened_tensors = [getattr(x, attr) for attr in attrs]
>>>>>>> a29b9101
        # need to recurse because we could have nested subclasses
        all_fake = all(is_fake(x) for x in flattened_tensors)
        any_fake = any(is_fake(x) for x in flattened_tensors)
        assert all_fake == any_fake, "got mixed fake and real tensors!"
        return all_fake
    elif isinstance(x, torch.Tensor) and torch._is_functional_tensor(x):
        reapply_views = torch._C._functionalization_reapply_views_tls()
<<<<<<< HEAD
        return is_fake(torch._C._functorch._unwrap_functional_tensor(x, reapply_views))
=======
        unwrapped = torch._C._functorch._unwrap_functional_tensor(x, reapply_views)
        return is_fake(unwrapped)
>>>>>>> a29b9101
    return False


def maybe_get_fake_mode(t):
    if isinstance(t, FakeTensor):
        return t.fake_mode
    if is_traceable_wrapper_subclass(t):
        inner_tensors, _ = t.__tensor_flatten__()
        modes = [maybe_get_fake_mode(x) for x in inner_tensors]
        m = modes[0]
        assert all(m is x for x in modes)
        return m
    return None


@functools.lru_cache(None)
def get_schema_info(func):
    return torch._C._SchemaInfo(func._schema)  # type: ignore[attr-defined]


# many of the decompositions registered to torch/_prims do not at the moment model
# aliasing or strides, so as an incremental step, just enable the decompositions in
# torch/_decomp/decompositions.py.
# decomps are used for aot autograd tracing so we would like to unify on their
# implementation and add additional testing to them
@functools.lru_cache(None)
def torch_decomp_decompositions(func):
    from torch._decomp import decomposition_table

    decompositions = torch._decomp.decompositions
    decomp_attrs = [getattr(decompositions, attr) for attr in dir(decompositions)]
    return decomposition_table[func] in decomp_attrs


def tree_flatten_only(ty: Type[T], pytree: PyTree):
    flat_vals, _ = tree_flatten(pytree)
    return [elem for elem in flat_vals if isinstance(elem, ty)]


# Similar to `MetaConverter`, this is a class for converting
# multiple tensors into fake tensors which share the same view/storage
# structure. Like `MetaConverter`, it uses `WeakIdRef` to
# hold a weak reference for all memoized tensors.
class FakeTensorConverter:
    @property
    def tensor_memo(self):
        return self.meta_converter.tensor_memo

    meta_converter: MetaConverter
    constant_storage_mapping: Dict[StorageWeakRef, List[ReferenceType]]

    def __init__(self):
        self.meta_converter = MetaConverter()

        # map from to storage to corresponding constant tensors
        self.constant_storage_mapping = {}

    def add_constant_storage_mapping(self, fake_tensor):
        # when you have a constant, aliased tensor:
        # const_tensor.add_(torch.rand([1]))
        # all aliases of it must become no longer const
        assert isinstance(fake_tensor, FakeTensor) and fake_tensor.constant is not None
        weak_st = StorageWeakRef(fake_tensor.constant._typed_storage())

        # we need a map from a weak storage to all of its corresponding
        # constant tensors. python doesn't have the weak value equivalent
        # of defaultdict(list), so we are using a WeakValueDictionary as one
        if weak_st not in self.constant_storage_mapping:
            self.constant_storage_mapping[weak_st] = []
        self.constant_storage_mapping[weak_st].append(weakref.ref(fake_tensor))

    def invalidate_constant_aliases(self, tensor):
        assert not isinstance(tensor, FakeTensor)

        weak_st = StorageWeakRef(tensor._typed_storage())
        if weak_st not in self.constant_storage_mapping:
            return

        for weak_tensor_ref in self.constant_storage_mapping[weak_st]:
            ten = weak_tensor_ref()
            if ten is not None:
                ten._fix_weakref()
                ten.constant = None

        del self.constant_storage_mapping[weak_st]

    def _get_memo(self, t):
        if WeakIdRef(t) in self.tensor_memo:
            out = self.tensor_memo[WeakIdRef(t)]
            out._fix_weakref()
            return out
        return None

    def set_tensor_memo(self, t, v):
        th = WeakIdRef(t)

        # hold a weak ref to self, otherwise it will be kept alive
        # by the del_ten closure
        self_weak_ref = weakref.ref(self)

        def del_ten():
            self_ref = self_weak_ref()
            if self_ref is None:
                return
            # on shutdown, th may not be in memo
            self_ref.tensor_memo.pop(th, None)

        weakref.finalize(t, del_ten)
        self.tensor_memo[th] = v

    def from_real_tensor(
        self,
        fake_mode,
        t,
        make_constant=False,
        shape_env=None,
        ignore_subclass=False,
        *,
        source=None,
        dynamic_dims: Optional[DimList[DimDynamic]] = None,
        constraint_dims: Optional[DimList[DimConstraint]] = None,
        memoized_only=False,
    ):
        maybe_memo = self._get_memo(t)
        if maybe_memo is not None:
            return maybe_memo
        if memoized_only:
            return None
        existing_device = t.device
        # not yet supported in metatensors
        if t.is_quantized:
            raise UnsupportedFakeTensorException("quantized nyi in meta tensors")
        if type(t) is torch.nn.Parameter:
            assert not make_constant

        def mk_fake_tensor(make_meta_t):
            # NB: don't use in_kernel_invocation_manager. to
            # ensure FakeTensor can internally do constant computation
            # as necessary.  Invocation manager is "more correct" as
            # it works for more operators in make_meta_t, but
            # invariant is that make_meta_t only calls factories
            # for which it is not strictly necessary to use the
            # invocation manager (I think!)
            with no_dispatch():
                return FakeTensor(
                    fake_mode,
                    make_meta_t(),
                    existing_device,
                    constant=t if make_constant else None,
                )

        out = self.meta_converter(
            t,
            shape_env=shape_env,
            callback=mk_fake_tensor,
            ignore_subclass=ignore_subclass,
            source=source,
            dynamic_dims=dynamic_dims,
            constraint_dims=constraint_dims,
        )
        if out is NotImplemented:
            raise UnsupportedFakeTensorException("meta converter nyi")
        if make_constant:
            self.add_constant_storage_mapping(out)
        # NB: meta_converter set the memo
        return out

    # If you specify the device, it MUST be a meta tensor.
    def from_meta_and_device(self, fake_mode, t, device):
        assert (
            t.device.type == "meta"
        ), f"tensor's device must be `meta`, got {t.device.type} instead"
        maybe_memo = self._get_memo(t)
        if maybe_memo is not None:
            return maybe_memo
        out = FakeTensor(fake_mode, t, device)
        self.set_tensor_memo(t, out)
        return out

    # You can have a real tensor that you need to convert into a fake tensor.
    # If you have a meta tensor already, call from_meta_and_device.
    #
    # You're allowed to pass a meta tensor to be turned into a fake
    # tensor; although an odd thing to do, this can occur if you're doing
    # cross ref testing and the inner test is already operating on meta tensors.
    def __call__(
        self,
        fake_mode,
        t,
        *,
        make_constant=False,
        shape_env=None,
        ignore_subclass=False,
        source=None,
        dynamic_dims=None,
        constraint_dims=None,
        memoized_only=False,
    ):
        return self.from_real_tensor(
            fake_mode,
            t,
            make_constant,
            shape_env=shape_env,
            ignore_subclass=ignore_subclass,
            source=source,
            dynamic_dims=dynamic_dims,
            constraint_dims=constraint_dims,
            memoized_only=memoized_only,
        )


op_implementations = []


def register_op_impl(run_impl_check: Union[Callable[[OpOverload], bool], OpOverload]):
    def impl_decorator(op_impl):
        global op_implementations
        if isinstance(run_impl_check, OpOverload):
            op_implementations.append((lambda func: func == run_impl_check, op_impl))
        else:
            op_implementations.append((run_impl_check, op_impl))

        return op_impl

    return impl_decorator


@register_op_impl(
    lambda func: (_is_tensor_constructor(func) or func in _like_tensor_constructors)
)
def constructors(fake_mode, func, *args, **kwargs):
    assert func not in _non_kwarg_device_constructors
    _, new_kwargs = normalize_function(
        func, args=args, kwargs=kwargs, normalize_to_only_use_kwargs=True
    )
    if func in _like_tensor_constructors:
        default_device = new_kwargs["input"].device
        # TODO: file issue
        args = (new_kwargs.pop("input"),)
    else:
        # cpu is default device if none is specified
        default_device = torch.device("cpu")
        args = ()
    out_device = new_kwargs.pop("device", None)
    out_device = out_device if out_device is not None else default_device
    new_kwargs["device"] = torch.device("meta")
    # _like constructors have fake tensor inputs (maybe this causes the non-like
    # to fail? hmmm)
    with in_kernel_invocation_manager(fake_mode):
        r = func(*args, **new_kwargs)
    return FakeTensor(fake_mode, r, out_device)


@register_op_impl(lambda func: func in (aten.to.prim_Device, aten.to.device))
def non_kwarg_to(fake_mode, func, *args, **kwargs):
    _, new_kwargs = normalize_function(
        func, args, kwargs, normalize_to_only_use_kwargs=True
    )
    input_device = new_kwargs["device"]
    out_device = input_device if input_device else new_kwargs["input"].device
    new_kwargs["device"] = torch.device("meta")
    inp = new_kwargs.pop("input")
    with in_kernel_invocation_manager(fake_mode):
        r = func(inp, **new_kwargs)
    # TODO: I think this does the wrong thing if r is inp
    return fake_mode.fake_tensor_converter.from_meta_and_device(
        fake_mode, r, out_device
    )


def stride_incorrect_op(op):
    if op.namespace not in ("aten", "prims"):
        return False
    if op is aten._fft_c2c.default:
        return False

    op_name = op.name()
    if "fft" in op_name:
        return True
    return False


# These operators have meta implementations with incorrect strides
@register_op_impl(stride_incorrect_op)
def wordaround_stride_incorrect_op(fake_mode, func, *args, **kwargs):
    # This is a workaround for meta implmentations with incorrect strides

    def is_symbolic(x):
        if isinstance(x, FakeTensor):
            return x._has_symbolic_sizes_strides
        if isinstance(x, (torch.SymInt, torch.SymFloat, torch.SymBool)):
            return True
        return False

    # For static shapes, we can fall back to eager for the real strides
    if fake_mode.allow_fallback_kernels:
        require_dynamic = any(
            is_symbolic(x) for x in itertools.chain(args, kwargs.values())
        )
        if not require_dynamic:
            return run_fallback_kernel(fake_mode, func, args, kwargs, None)

    raise UnsupportedOperatorException(func)


# Dont default to default device handling,
# since the device of `the_template` is ignored
@register_op_impl(aten.resize_as_.default)
def resize_as_(fake_mode, func, *args, **kwargs):
    with in_kernel_invocation_manager(fake_mode):
        return func(*args, **kwargs)


@register_op_impl(aten._sparse_coo_tensor_with_dims_and_tensors.default)
def _sparse_coo_tensor_with_dims_and_tensors(fake_mode, func, *args, **kwargs):
    # TODO: remove me
    return constructors(fake_mode, func, *args, **kwargs)


# index.Tensor data-dependent in only some conditions
@register_op_impl(
    lambda func: torch.Tag.dynamic_output_shape in func.tags
    and func
    not in [aten.index.Tensor, aten.nonzero.default, aten.repeat_interleave.Tensor]
)
def dyn_shape(fake_mode, func, *args, **kwargs):
    raise DynamicOutputShapeException(func)


@register_op_impl(lambda func: func is aten.repeat_interleave.Tensor)
def repeat_interleave_tensor(fake_mode, func, repeats, output_size=None):
    if output_size is None:
        raise DynamicOutputShapeException(func)
    return repeats.new_empty(output_size)


@register_op_impl(lambda func: func is torch.ops.aten._local_scalar_dense.default)
def local_scalar_dense(fake_mode, func, arg):
    if fake_mode.shape_env is None or not fake_mode.shape_env.allow_scalar_outputs:
        # Without symints/symfloats, cannot handle this
        raise DataDependentOutputException(func)
    if is_float_dtype(arg.dtype):
        return fake_mode.shape_env.create_unbacked_symfloat()
    elif is_integer_dtype(arg.dtype):
        return fake_mode.shape_env.create_unbacked_symint()
    elif is_boolean_dtype(arg.dtype):
        return fake_mode.shape_env.create_unbacked_symbool()
    else:
        raise NotImplementedError(f"local_scalar_dense/item NYI for {arg.dtype}")


@register_op_impl(lambda func: func is torch.ops.aten.nonzero.default)
def nonzero(fake_mode, func, arg):
    if (
        fake_mode.shape_env is None
        or not fake_mode.shape_env.allow_dynamic_output_shape_ops
    ):
        # Without symints/symfloats, cannot handle this
        raise DynamicOutputShapeException(func)

    if arg.nonzero_memo is None:
        import sys

        from torch.fx.experimental.symbolic_shapes import constrain_range

        nnz = fake_mode.shape_env.create_unbacked_symint()

        # This is unsound, but it works well in practice
        # See https://docs.google.com/document/d/1lFRYAJo5nrfxRhwIzGnfi2pbLpU6T4ytSRSuLJ5qebI/edit#
        # TODO: Add a config knob to turn off this unsound behavior
        #
        # NB: If numel < 2, the bounds here might be COMPLETELY
        # disjoint with what can actually occur.  But this is fine:
        # remember, the hypothesis is that if your later code works
        # with N >= 2, it will work with N = 1 and N = 0.
        maxval = sys.maxsize - 1
        if not free_symbols(arg.numel()):
            # Don't upgrade the range if numel is less than two, since we then
            # have an empty range which makes things go explodey.  We also
            # don't allow for 2 because that would specialize the unbacked
            # SymInt to 2, which is also likely to be buggy.
            if arg.numel() >= 2:
                maxval = int(arg.numel())

        constrain_range(nnz, min=2, max=maxval)

        arg._nonzero_memo = nnz
        arg._nonzero_memo_vc = arg._version

    return arg.new_empty((arg.nonzero_memo, arg.dim()), dtype=torch.int64)


# NB: this must be ordered after local_scalar_dense
@register_op_impl(lambda func: torch.Tag.data_dependent_output in func.tags)
def data_dep(fake_mode, func, *args, **kwargs):
    raise DataDependentOutputException(func)


# Bool Indices get Expanded as Masks
# See: IndexingUtils.h:expandTensors
def check_no_bool_index_tensors(func, self, indices):
    for index in indices:
        if index is not None and index.dtype in (torch.bool, torch.uint8):
            raise DynamicOutputShapeException(func)


def run_and_return_new_tensor_of_input_device(fake_mode, func, args, kwargs):
    _, new_kwargs = normalize_function(
        func, args=args, kwargs=kwargs, normalize_to_only_use_kwargs=True
    )

    out_device = new_kwargs["input"].device
    with in_kernel_invocation_manager(fake_mode):
        out = func(*args, **kwargs)
        if not is_noncontiguous_supported(out_device):
            out = out.new_empty(out.shape)

    if out is new_kwargs["input"]:
        return out  # copy_
    return FakeTensor(fake_mode, out, out_device)


# Dont default to default device handling,
# Since op can take in non-zero sized cpu
# index tensors with cuda self
@register_op_impl(aten.index.Tensor)
def index_tensor(fake_mode, func, *args, **kwargs):
    from torch._meta_registrations import meta_index_Tensor

    _, new_kwargs = normalize_function(
        func, args=args, kwargs=kwargs, normalize_to_only_use_kwargs=True
    )

    out_device = new_kwargs["input"].device
    # ensure nonzero call goes to fake tensor
    with fake_mode:
        out = meta_index_Tensor(*args, **kwargs)
        return out.to(out_device)


# Can take mixed meta/non-meta arguments; the meta registration
# will roughly do the right thing even when given real devices
@register_op_impl(aten._embedding_bag.default)
def embedding_bag(fake_mode, func, *args, **kwargs):
    from torch._meta_registrations import meta_embedding_bag

    with fake_mode:
        return meta_embedding_bag(*args, **kwargs)


# takes in multiple-devices, dont default to default device handling
@register_op_impl(aten.index_put.default)
@register_op_impl(aten._unsafe_index_put.default)
@register_op_impl(aten.copy.default)
@register_op_impl(aten.copy_.default)
@register_op_impl(aten.slice_scatter.default)
def multi_device_op_default(fake_mode, func, *args, **kwargs):
    return run_and_return_new_tensor_of_input_device(fake_mode, func, args, kwargs)


# same with multi_device_op_default, but return the input
@register_op_impl(aten.index_put_.default)
@register_op_impl(aten.copy.out)
@register_op_impl(aten.slice_scatter.out)
def multi_device_op_out(fake_mode, func, *args, **kwargs):
    with in_kernel_invocation_manager(fake_mode):
        out = func(*args, **kwargs)

    _, new_kwargs = normalize_function(
        func, args=args, kwargs=kwargs, normalize_to_only_use_kwargs=True
    )

    return new_kwargs["input"]


@register_op_impl(lambda fn: fn in _device_not_kwarg_ops)
def nyi(fake_mode, func, *args, **kwargs):
    assert func not in _device_not_kwarg_ops, f"NYI: {func}"


@register_op_impl(
    lambda func: func in (aten.convolution.default, aten.convolution_backward.default)
)
def conv(fake_mode, func, *args, **kwargs):
    _, kwargs = normalize_function(
        func, args=args, kwargs=kwargs, normalize_to_only_use_kwargs=True
    )
    device = kwargs["input"].fake_device
    # need to re-enable mode so the tensors report fake device
    with fake_mode:
        # if the input is unsqueezed is done in Convolution.cpp we get segfault
        k = kwargs["weight"].ndim
        batch = kwargs["input"].shape[0]

        from torch.fx.experimental.symbolic_shapes import has_hint

        if not has_hint(batch):
            # TODO: We can make this a little more faithful with best effort
            # channels last detection (but only if it's statically obvious!)
            mem_fmt = None
        elif k == 3 and not kwargs["input"].is_mkldnn and not kwargs["input"].is_xpu:
            mem_fmt = None
        else:
            if func is aten.convolution.default:
                conv_backend = torch._C._select_conv_backend(**kwargs)
            else:
                conv_backend = torch._C._select_conv_backend(
                    kwargs["input"],
                    kwargs["weight"],
                    bias=None,
                    stride=kwargs["stride"],
                    padding=kwargs["padding"],
                    dilation=kwargs["dilation"],
                    transposed=kwargs["transposed"],
                    output_padding=kwargs["output_padding"],
                    groups=kwargs["groups"],
                    bias_sizes=kwargs["bias_sizes"],
                )
            mem_fmt = torch._C._conv_determine_backend_memory_format(
                kwargs["input"], kwargs["weight"], conv_backend
            )

    def convert(t, mem_fmt):
        if t is None:
            return t
        if mem_fmt is not None:
            t = t.to(memory_format=mem_fmt)
        return FakeTensor(fake_mode, t, device)

    with in_kernel_invocation_manager(fake_mode):
        out = func(**kwargs)

        if func is aten.convolution.default:
            return convert(out, mem_fmt)
        else:
            return (
                convert(out[0], mem_fmt),
                convert(out[1], mem_fmt),
                convert(out[2], None),
            )


FAST_OP_IMPLEMENTATIONS = {}


# Unlike register_op_impl, these don't do the slow iteration for
# run_impl_check, and these run BEFORE decompositions
def register_fast_op_impl(func: OpOverload):
    def impl_decorator(op_impl):
        FAST_OP_IMPLEMENTATIONS[func] = op_impl
        return op_impl

    return impl_decorator


# infer_size_impl in ExpandUtils
def infer_size(a, b):
    dimsA = len(a)
    dimsB = len(b)
    ndim = max(dimsA, dimsB)
    expandedSizes = [0] * ndim
    for i in range(ndim - 1, -1, -1):
        offset = ndim - 1 - i
        dimA = dimsA - 1 - offset
        dimB = dimsB - 1 - offset
        sizeA = a[dimA] if dimA >= 0 else 1
        sizeB = b[dimB] if dimB >= 0 else 1
        if not (sizeA == sizeB or sizeA == 1 or sizeB == 1):
            raise RuntimeError(
                f"The size of tensor a ({sizeA}) "
                f"must match the size of tensor b ({sizeB}) "
                f"at non-singleton dimension {i})"
            )
        expandedSizes[i] = sizeB if sizeA == 1 else sizeA
    return tuple(expandedSizes)


def make_fast_binary_impl(slow_ref):
    def fast_binary_impl(mode, *args, **kwargs):
        def slow(msg):
            count_label(f"slow {msg}")
            with mode:
                return slow_ref(*args, **kwargs)

        count_label("attempt fast")

        # Fast path (based off of TensorIterator fast path).
        # Unfortunately, there is no way to easily deduplicate
        # this with either the TensorIterator C++ implementation
        # (which we don't want to SymIntify, and also the algorithm
        # here is slightly different from TensorIterator to allow
        # for broadcasting), nor the PrimTorch implementation
        # (which does not actually implement a fast path.)

        operands = args

        # compute_shape
        has_scalars = False
        has_tensors = False
        final_shape = None
        for op in operands:
            shape = op.shape if isinstance(op, torch.Tensor) else ()
            if len(shape) == 0:
                has_scalars = True
            else:
                has_tensors = True
            if final_shape is None:
                final_shape = shape
            # TODO: Minor optimization: track if the shapes
            # were equal so you can skip the equality check
            # below if unnecessary
            final_shape = infer_size(final_shape, shape)
        assert final_shape is not None

        # Do some extra safety checks to see if the output
        # stride is obvious
        for op in operands:
            if isinstance(op, torch.Tensor) and op.shape == final_shape:
                break
        else:
            return slow("both tensors nontrivially broadcast")

        # compute_types
        cpu = torch.device("cpu")
        common_device = cpu
        common_dtype = None
        output_dtype = None
        has_different_input_dtypes = False
        for op in operands:
            if not isinstance(op, torch.Tensor):
                # Use elementwise_dtypes for the tricky case
                has_different_input_dtypes = True
                continue
            if common_device == cpu and not op.device.type == "cpu":
                common_device = op.device
            # Slightly simplified here as target_dtype cannot vary
            if common_dtype is None:
                common_dtype = op.dtype
            elif common_dtype != op.dtype:
                has_different_input_dtypes = True

        if has_different_input_dtypes:
            # compute promotion
            # TODO: we don't need the compute type
            _, common_dtype = elementwise_dtypes(
                *operands, type_promotion_kind=ELEMENTWISE_TYPE_PROMOTION_KIND.DEFAULT
            )

        # check all tensors on same device
        # cpu scalars are assumed allow
        current_cpu_scalars_on_non_cpu = 0
        max_cpu_scalars_on_non_cpu = 1  # hard coded atm
        for op in operands:
            if not isinstance(op, torch.Tensor):
                continue
            if common_device != cpu and op.dim() == 0 and op.device == cpu:
                if current_cpu_scalars_on_non_cpu >= max_cpu_scalars_on_non_cpu:
                    return slow("error")
                current_cpu_scalars_on_non_cpu += 1
            elif op.device != common_device:
                return slow("error")

        # compute_fast_setup_type
        is_contiguous = True
        is_channels_last = True
        # TODO: is_non-overlapping_and_dense (not bound from Python
        # no inplace, no out, everything defined

        if is_noncontiguous_supported(common_device):
            for op in operands:
                if not isinstance(op, torch.Tensor):
                    continue
                is_contiguous = is_contiguous and op.is_contiguous(
                    memory_format=torch.contiguous_format
                )
                is_channels_last = is_channels_last and op.is_contiguous(
                    memory_format=torch.channels_last
                )
        if is_contiguous:
            # do contiguous
            count_label("fast is_contiguous")
            return FakeTensor(
                mode,
                torch.empty(
                    final_shape,
                    dtype=common_dtype,
                    device="meta",
                    memory_format=torch.contiguous_format,
                ),
                device=common_device,
            )
        if is_channels_last:
            count_label("fast channels_last")
            # do channels last
            return FakeTensor(
                mode,
                torch.empty(
                    final_shape,
                    dtype=common_dtype,
                    device="meta",
                    memory_format=torch.channels_last,
                ),
                device=common_device,
            )

        return slow("no contiguity match")

    return fast_binary_impl


@functools.lru_cache(None)
def get_fast_op_impls():
    import torch._refs

    register_fast_op_impl(torch.ops.aten.add.Tensor)(
        make_fast_binary_impl(torch._refs.add)
    )
    register_fast_op_impl(torch.ops.aten.sub.Tensor)(
        make_fast_binary_impl(torch._refs.sub)
    )
    register_fast_op_impl(torch.ops.aten.mul.Tensor)(make_fast_binary_impl(torch._refs.mul))  # type: ignore[has-type]
    register_fast_op_impl(torch.ops.aten.div.Tensor)(
        make_fast_binary_impl(torch._refs.div)
    )
    return FAST_OP_IMPLEMENTATIONS


@functools.lru_cache(None)
def init_cuda_context():
    # Backward will error with cuda Fake Tensors if no cuda tensors have been initialized first
    if torch.cuda.is_available():
        torch.empty(1, device="cuda") if torch.version.hip is None else torch.zeros(
            1, device="cuda"
        )


@contextlib.contextmanager
def in_kernel_invocation_manager(fake_mode):
    # See: note [Fake Tensor Dispatch Keys]
    prev_in_kernel = fake_mode.in_kernel_invocation
    meta_in_tls = torch._C._meta_in_tls_dispatch_include()
    assert meta_in_tls == prev_in_kernel, f"{meta_in_tls}, {prev_in_kernel}"

    guard = torch._C._DisableTorchDispatch()  # type: ignore[attr-defined]
    fake_mode.in_kernel_invocation = True
    torch._C._set_meta_in_tls_dispatch_include(True)
    try:
        yield
    finally:
        fake_mode.in_kernel_invocation = prev_in_kernel
        torch._C._set_meta_in_tls_dispatch_include(prev_in_kernel)
        del guard


# Return if the function allows Python numbers to bind to Tensors
def should_allow_numbers_as_tensors(func: OpOverload):
    return torch._C._should_allow_numbers_as_tensors(
        func.name().split("::")[-1].split(".")[0]
    )


class FakeTensorConfig:
    debug = os.environ.get("TORCH_FAKE_TENSOR_DEBUG", False)


class FakeTensor(torch.Tensor):
    """
    Meta tensors give you the ability to run PyTorch code without having to
    actually do computation through tensors allocated on a `meta` device.
    Because the device is `meta`, meta tensors do not model device propagation.
    FakeTensor extends MetaTensors to also carry an additional `fake_device`
    which tracks devices that would have been used.
    """

    fake_device: torch.device
    fake_mode: "FakeTensorMode"
    constant: Optional[torch.Tensor]

    # This memorizes the unbacked SymInt representing the number of nonzero
    # elements in this tensor.  This is helpful if you do something like
    # x[mask] and y[mask]; mask.nonzero() gets repeatedly called and should
    # give a consistent unbacked SymInt.  It needs to be invalidated in the
    # same way constant is.
    # TODO: Generalize this as needed, e.g., into a trie of memos
    _nonzero_memo: Optional[torch.SymInt]
    _nonzero_memo_vc: Optional[int]

    # Indicates to our torch_dispatch dispatching infra that
    # this is an "infra" mode with lower dispatching precedence.
    _mode_key = torch._C._TorchDispatchModeKey.FAKE

    @property
    def nonzero_memo(self):
        if self._nonzero_memo is None:
            return None
        # Version counter based tracking isn't 100% sound but it's close
        # enough
        if self._nonzero_memo_vc != self._version:
            self._nonzero_memo = None
            return None
        return self._nonzero_memo

    @property
    def device(self):
        if self.fake_mode.in_kernel_invocation:
            return torch.device("meta")
        else:
            return self.fake_device

    # Note: [Fake Tensor Dispatch Keys]
    # In order to model the behavior of device-specific autocast
    # and autograd logic, we update the dispatch keys of FakeTensors
    # to reflect their fake device. This includes the BackendComponent
    # (DispatchKey::Meta -> DispatchKey::CUDA), and also the BackendComponent
    # related Autocast and Autograd keys. __torch__dispatch__ sits below
    # Autocast and Autograd, and is only invoked when we are at the
    # kernel for the BackendComponent. Then, we add Meta to the
    # thread-local dispatch include set to hit the meta kernel
    # instead of the kernel of the BackendComponent for the fake device.
    # The `device_for_backend_keys` does that below
    # NOTE: this probably will not do the right thing for backends
    # that have dispatch keys which are higher than the "meta" key:
    # https://github.com/pytorch/pytorch/blob/main/c10/core/DispatchKey.h#L189

    @staticmethod
    def __new__(cls, fake_mode, elem, device, constant=None):
        self = torch.Tensor._make_subclass(
            cls,
            elem,
            elem.requires_grad,
            dispatch_device=True,
            device_for_backend_keys=device,
        )

        assert elem.device.type == "meta", elem.device.type
        device = device if isinstance(device, torch.device) else torch.device(device)
        # NB: it is fine, if a little confusing, for device to be meta
        # (we are faking a meta tensor in that case).  However, it often
        # indicates some sort of confusion (e.g., you accidentally passed
        # in a meta tensor when you should have passed in the real tensor).
        # So by default we disallow meta, and if you are working in a situation
        # where it is helpful (e.g., crossref testing) you can turn it back
        # on
        if not fake_mode.allow_meta:
            assert device.type != "meta"
        # normalize device.
        if device.type == "cuda":
            init_cuda_context()

        if (
            device.type in ["cuda", "hpu", torch._C._get_privateuse1_backend_name()]
            and device.index is None
        ):
            device = torch.device(
                f"{device.type}:{getattr(torch, device.type).current_device()}"
            )
        self.fake_device = device  # type: ignore[attr-defined]
        self.fake_mode = fake_mode  # type: ignore[attr-defined]
        self.constant = constant  # type: ignore[attr-defined]
        self._nonzero_memo = None  # type: ignore[attr-defined]
        self._nonzero_memo_vc = None  # type: ignore[attr-defined]

        if FakeTensorConfig.debug:
            import traceback

            self._debug_trace = traceback.extract_stack()  # type: ignore[attr-defined]
        return self

    # In some circumstances, a conventional torch.Tensor constructor
    # will get rewritten to call into FakeTensor.  We must provide an
    # __init__ method that can accept the Python interpreters initialization
    # in such a situation; we must also be able to handle direct fake
    # tensor construction via FakeTensor().
    #
    # In particular, the __init__ call will look funny in the following case:
    #
    #   with FakeTensorMode():
    #       x = torch.Tensor([1, 2, 3])
    #
    # this desugars into:
    #
    #   with FakeTensorMode():
    #       x = torch.Tensor.__new__([1, 2, 3])
    #       # NB: x is a fake tensor, because of the mode!
    #       x.__init__([1, 2, 3])  # not the normal fake tensor args!
    #
    def __init__(self, *args, **kwargs):
        super().__init__()

    @staticmethod
    def from_tensor(t, fake_mode):
        return fake_mode.from_tensor(t)

    @classmethod
    @count
    def __torch_dispatch__(cls, func, types, args=(), kwargs=None):
        # need to handle here to avoid infinite recursion
        # see [in_kernel_invocation]
        if func == torch.ops.prim.device.default:
            assert len(args) == 1 and isinstance(args[0], FakeTensor)
            if args[0].fake_mode.in_kernel_invocation:
                return torch.device("meta")
            else:
                return args[0].fake_device

        # Because fake mode can return NotImplemented (if it sees a subclass
        # it doesn't know how to deal with), this test here is important
        # because the next dispatch after a fake mode will attempt to use
        # subclasses of tensors to dispatch, and any FakeTensor arguments
        # will be considered eligible.
        unrecognized_types = [
            t for t in types if not issubclass(t, FakeTensor) and t is not torch.Tensor
        ]
        if unrecognized_types:
            not_implemented_log.debug(
                "FakeTensor unrecognized subclass(es): %s", unrecognized_types
            )
            return NotImplemented

        fake_mode = None
        for arg in itertools.chain(tree_flatten(args)[0], tree_flatten(kwargs)[0]):
            if isinstance(arg, FakeTensor):
                fake_mode = arg.fake_mode
                break

        assert fake_mode is not None

        # If the fake mode is already active, don't try to reapply it!
        # NotImplemented is the right thing to return here, because the
        # typical situation this can occur is if ProxyTensorMode returned a
        # NotImplemented because of a not implemented subclass; we may have
        # unluckily attempted to hit FakeTensor's dispatch first,
        # NotImplemented lets us keep chaining until we find the actual
        # subclass
        maybe_cur_fake_mode = torch._C._get_dispatch_mode(
            torch._C._TorchDispatchModeKey.FAKE
        )
        if maybe_cur_fake_mode:
            not_implemented_log.debug(
                "FakeTensor mode already active: %s in %s",
                fake_mode,
                maybe_cur_fake_mode,
            )
            return NotImplemented

        with fake_mode:  # type: ignore[attr-defined]
            return func(*args, **kwargs)

    @staticmethod
    def _find_common_device(func, args, kwargs) -> Tuple[torch.device, bool]:
        # Returns: (common_device, has_scalar_only_inputs)

        # cpu - zero-dim tensors can be called in cuda kernels,
        # so overwrite the common_device if it the only existing
        # device comes from a cpu zero-dim tensor
        common_device = None
        has_scalar_only_inputs = False
        is_cpu_zero_dim = None

        def cpu_zero_dim(t):
            return t.device.type == "cpu" and t.dim() == 0

        def merge_devices(t):
            nonlocal common_device
            nonlocal is_cpu_zero_dim
            if not isinstance(t, FakeTensor):
                return

            if common_device is None:
                common_device = t.device
                is_cpu_zero_dim = cpu_zero_dim(t)
                return

            t_is_cpu_zero_dim = cpu_zero_dim(t)
            if t.device == common_device:
                if is_cpu_zero_dim:
                    is_cpu_zero_dim = t_is_cpu_zero_dim
                return

            # mismatching devices !
            # if current tensor is cpu 0 dim, defer to existing device
            if t_is_cpu_zero_dim:
                return

            # current device is from cpu 0 dim tensor, overwrite
            if is_cpu_zero_dim:
                common_device = t.device
                is_cpu_zero_dim = t_is_cpu_zero_dim
                return

            # mismatching devices of non-zero dim tensors, throw
            # This might be valid behavior and need to be explicitly modeled, e.g. reshape_as
            raise RuntimeError(
                f"Unhandled FakeTensor Device Propagation for {func}, found two different devices {common_device}, {t.device}"
            )

        tree_map(merge_devices, args)
        tree_map(merge_devices, kwargs)

        # some functions that allow Python numbers to bind to Tensors
        # if we have failed to find a device, and we're running one of these operators,
        # we must have scalar only inputs
        if should_allow_numbers_as_tensors(func) and common_device is None:
            # ops with scalar only inputs always have result on cpu
            has_scalar_only_inputs = True
            common_device = torch.device("cpu")

        assert common_device is not None, f"Could not find common device for {func}"

        return common_device, has_scalar_only_inputs

    __torch_function__ = torch._C._disabled_torch_function_impl


# We keep one instantiation of `fake_tensor_converter` active
# for the duration of `with FakeTensorMode()`.
# This allows accurate storage aliasing across invocation of
# different operators. While this will keep all freshly allocated
# tensors alive during `FakeTensorMode`, there will no be no
# new allocations of Tensors which have non-meta storage so
# memory should not significantly increase.


class FakeTensorMode(TorchDispatchMode):
    def __init__(
        self,
        *,
        allow_fallback_kernels=True,
        allow_non_fake_inputs=False,
        shape_env=None,
    ):
        log.debug("create_mode 0x%x", id(self))
        self.allow_fallback_kernels = allow_fallback_kernels
        self.fake_tensor_converter = FakeTensorConverter()

        import torch._functorch.config

        self.allow_meta = torch._functorch.config.fake_tensor_allow_meta

        # A flag that controls, whether we want to invoke ops on mix of
        # real weights/global variables and fake inputs
        self.allow_non_fake_inputs = allow_non_fake_inputs

        # [in_kernel_invocation]
        # when FakeTensor is invoked in user code, .device should return
        # the fake_device of the tensor so that code such as as `if x.is_cuda`
        # or torch.zeros([10, 10], device=x.device) continues to execute as if
        # the FakeTensor were real. However, within kernel execution, we return
        # the `Meta` device because all computation within the kernels should
        # behave as if the Tensors are on meta devices. Kernels should allocate
        # new tensors on meta devices, and checks like `is_meta` should return true.
        # within python refs, we always return the real device by defining
        # the device property
        self.in_kernel_invocation = False

        # True if we enter'ed and actually enabled fake tensor mode,
        # false if it was a no-op.  Not thread safe but neither is
        # in_kernel_invocation
        # If another fake mode was already active when we enter, we also stash it here.
        # That way when we exit, we know to re-enable the previous fake mode.
        self.enter_stack: List[Tuple[bool, Optional[FakeTensorMode]]] = []

        self.shape_env = shape_env

        self.stack = "".join(traceback.format_stack())

        # Indicates to our torch_dispatch dispatching infra that
        # this is an "infra" mode with lower dispatching precedence.
        self._mode_key = torch._C._TorchDispatchModeKey.FAKE

    # Typically, there is only one fake tensor mode and you test for it by
    # doing an isinstance test.  However, in some situations, there might be
    # TWO fake tensor modes.  The canonical example of this is exporting
    # a fake model: there is an outer fake mode created by the user, and
    # an inner fake mode created by Dynamo.  The two phase process is required
    # because the outer fake mode typically won't have a ShapeEnv, even if
    # the user is interested in exporting with dynamic shapes (so the inner
    # fake mode will actually have a ShapeEnv and swap in symbolic sizes.)
    #
    # In this case, it's insufficient to test only one FakeTensor: you need
    # to distinguish between our fake tensor and other fake tensors.  That's
    # what this function does.
    def is_our_fake(self, t):
        return isinstance(t, FakeTensor) and t.fake_mode is self

    @count
    def __torch_dispatch__(self, func, types, args=(), kwargs=None):
        # FakeTensorMode should not be set when we're inside of it.
        assert (
            torch._C._get_dispatch_mode(torch._C._TorchDispatchModeKey.FAKE) is None
        ), func
        try:
            return self.dispatch(func, types, args, kwargs)
        except TypeError:
            log.exception("fake tensor raised TypeError")
            raise

    # No-op if FakeTensorMode is already in use
    def __enter__(self):
        maybe_prev_fake_mode = torch._C._unset_dispatch_mode(self._mode_key)
        if self is not maybe_prev_fake_mode:
            self.enter_stack.append((True, maybe_prev_fake_mode))
            return super().__enter__()
        else:
            # no-op (still need to re-set the fake mode though since we unset it)
            torch._C._set_dispatch_mode(self)
            self.enter_stack.append((False, None))
        return self

    def __exit__(self, a, b, c):
        live, maybe_prev_fake_mode = self.enter_stack.pop()
        if live:
            out = super().__exit__(a, b, c)
            # Re-enable the previous fake mode, if there was one.
            if maybe_prev_fake_mode is not None:
                torch._C._set_dispatch_mode(maybe_prev_fake_mode)

    def dispatch(self, func, types, args=(), kwargs=None):
        kwargs = kwargs if kwargs else {}

        if func == torch.ops.prim.device.default:
            # NB: Don't use is_our_fake, just serve the fake information
            # as is.  Notice we don't use 'self'; we use args[0].fake_mode
            # because they may not be the same.  It would also be possible
            # to return NotImplemented here, in which case the FakeTensor
            # handler on args[0] would handle it, but we're being nice and
            # short-circuiting quickly.
            assert len(args) == 1 and isinstance(args[0], FakeTensor)
            if args[0].fake_mode.in_kernel_invocation:
                return torch.device("meta")
            else:
                return args[0].fake_device

        if log.getEffectiveLevel() <= logging.DEBUG:
            log.debug(
                "%sFakeTensorMode.__torch_dispatch__: %s", " " * RECURSION_COUNT, func
            )
            incr = IncrementRecursionCount()

        # Some attribute queries that can be serviced directly
        # See Note [is_coalesced is dispatched]
        if func in {
            torch.ops.aten.is_coalesced.default,
            torch.ops.aten.dense_dim.default,
            torch.ops.aten.sparse_dim.default,
        }:
            # NB: no_dispatch is ok here too, this func is very simple
            with in_kernel_invocation_manager(self):
                return func(*args, **kwargs)

        flat_arg_fake_tensors = [
            t
            for t in tree_flatten_only(FakeTensor, (args, kwargs))
            if self.is_our_fake(t)
        ]
        flat_symints = tree_flatten_only(torch.SymInt, (args, kwargs))
        has_symbolic_sizes = (
            any(i._has_symbolic_sizes_strides for i in flat_arg_fake_tensors)
            or len(flat_symints) > 0
        )

        converter = self.fake_tensor_converter

        # To constant propagate through these functions:
        # 1, If this is a lift, the input tensor is guaranteed to be a
        #    constant, so we keep a copy of the original argument along so
        #    we can query it if we're asked to item() it at some later point
        # 2, Some functions that allow Python numbers to bind to Tensors, e.g, torch.div
        if func in self.lift_fns or (
            should_allow_numbers_as_tensors(func)
            and not has_symbolic_sizes
            and not flat_arg_fake_tensors
        ):
            assert all(
                t.constant is not None for t in flat_arg_fake_tensors
            ), "f{func} should not have fake inputs without constants"
            const_args, const_kwargs = pytree.tree_map_only(
                FakeTensor,
                lambda t: t.constant if self.is_our_fake(t) else t,
                (args, kwargs),
            )
            out = func(*const_args, **const_kwargs)
            if type(out) is torch.Tensor and self.may_turn_const(out):
                # NB: not in_kernel_invocation_manager because we're doing real
                # compute here
                # NB: no_dispatch() here is VERY DANGEROUS (like, segfault
                # dangerous) if this is actually a wrapper subclass tensor,
                # therefore the exact type test above
                with no_dispatch():
                    out = out.clone()
                return converter(self, out, make_constant=True)

        # See [subclass inputs] below
        # NB: If you're seeing a mysterious infinite loop involving fake
        # tensor, it might be related to this line.  Though I'm not sure
        # how you'll know to read this comment, as this line won't show up
        # in the stack trace.
        unrecognized_types = self.check_for_subclass(args, kwargs)
        if unrecognized_types:
            not_implemented_log.debug(
                "FakeTensorMode unrecognized subclass(es): %s", unrecognized_types
            )
            return NotImplemented

        # if we are in the dispatch mode, we will enter this function even if the inputs
        # are not FakeTensors. For now, throw if any non-Fake Tensor inputs
        # and just support constructors.

        # this is generated from torch.tensor(), which does not use the
        # dispatcher, to allow wrapper subclasses to wrap the new tensor
        if func in self.lift_fns:
            assert (
                len(kwargs) == 0 and len(args) == 1 and type(args[0]) is torch.Tensor
            ), f"{args} {kwargs}"

            return converter(self, args[0])

        # Recompute flat_arg_fake_tensors here again in case some of the inputs
        # were real tensors and fakified in validate_and_convert_non_fake_tensors
        (
            args,
            kwargs,
            flat_arg_fake_tensors,
        ) = self.validate_and_convert_non_fake_tensors(func, converter, args, kwargs)

        # The current constant handling only support tracing systems
        # (aot autograd, torchdynamo) where each operation is run consecutively.
        # Because each operation is run in order, we can trace out and support
        # sequences like: x = torch.tensor(0.); y = x.add_(1)
        # Whenver a constant is written to but with inputs that cannot be evaluated
        # statically, such as random_(), we invalidate all constants that alias the input
        # We will rely on functionalization for use of fake tensors constants as persistent
        # objects on an FX Graph.

        # We dispatch size/stride/numel on the FakeTensor not its constant, so bail on inplace_view
        all_constant = all(e.constant is not None for e in flat_arg_fake_tensors)
        if (
            torch.Tag.nondeterministic_seeded not in func.tags
            and torch.Tag.inplace_view not in func.tags
            and all_constant
            and len(flat_arg_fake_tensors) != 0
            and not has_symbolic_sizes
        ):
            const_args, const_kwargs = pytree.tree_map_only(
                FakeTensor,
                lambda t: t.constant if self.is_our_fake(t) else t,
                (args, kwargs),
            )

            # NB: not in_kernel_invocation_manager(self) as we want to do REAL
            # compute
            with no_dispatch():
                out = func(*const_args, **const_kwargs)

            all_constant = pytree.tree_all_only(
                torch.Tensor, lambda t: self.may_turn_const(t), out
            )

            if all_constant:
                return pytree.tree_map_only(
                    torch.Tensor,
                    lambda t: converter(self, t, make_constant=True),
                    out,
                )

            # we weren't able to turn outputs to constants,
            # so invalidate all constants that might be aliases of the outputs
            for ten in tree_flatten_only(torch.Tensor, out):
                converter.invalidate_constant_aliases(ten)

        # we are falling through to running non constant tensors, any input constant that
        # is written to must be invalidated
        self.invalidate_written_to_constants(func, flat_arg_fake_tensors, args, kwargs)

        # Try for fastpath
        if has_symbolic_sizes:
            fast_impl = get_fast_op_impls().get(func)
            if fast_impl is not None:
                return fast_impl(self, *args, **kwargs)

        # If there's a Python meta, prefer that over the decomposition
        from torch._decomp import meta_table as meta_table

        if func not in meta_table and not self.cpp_meta_supports_symint(func):
            from torch._decomp import decomposition_table

            # Prefer Python decompositions over C++ ones
            if func in decomposition_table and (
                has_symbolic_sizes
                or (
                    # TODO: Remove these exclusions, so that we can remove
                    # this leg entirely
                    torch_decomp_decompositions(func)
                    and all(not e.is_sparse for e in flat_arg_fake_tensors)
                )
            ):
                with self:
                    return decomposition_table[func](*args, **kwargs)

            with self:
                # Decomposes CompositeImplicitAutograd ops
                r = func.decompose(*args, **kwargs)
                if r is not NotImplemented:
                    return r

        # prims already wrap FakeTensor inputs to FakeTensor outputs
        # and do device logic, we dont need do anything but run them
        # and ensure that Meta kernels are dispatched to (see)
        # Fake Tensor Dispatch Keys
        # TODO - we should be use the prim aten impl
        # TODO - fix prims complex ops
        if (
            "prims::" in func._schema.name
            and hasattr(func, "prim_meta_impl")
            and not stride_incorrect_op(func)
        ):
            with self:
                return func.prim_meta_impl(*args, **kwargs)

        # Users can register FakeTensor rules for custom operators
        # Call them if they exist.
        if func.name() in torch._custom_op.impl.global_registry:
            custom_op = torch._custom_op.impl.global_registry[func.name()]
            if custom_op is not None and custom_op._has_impl("abstract"):
                ctx = torch._custom_op.impl.AbstractImplCtx(self.shape_env, func)
                with torch._custom_op.impl.set_ctx_getter(lambda: ctx), self:
                    result = custom_op._get_impl("abstract").func(*args, **kwargs)
                    return result

        # special handling for funcs registered through `register_op_impl`,
        # e.g., manipulating args on constructor calls to construct meta tensors
        # and then afterwards wrapping them to a FakeTensor
        for run_impl_check, op_impl in op_implementations:
            if run_impl_check(func):
                op_impl_out = op_impl(self, func, *args, **kwargs)
                if op_impl_out != NotImplemented:
                    return op_impl_out

        def can_run_unsafe_fallback(func: OpOverload):
            if not self.allow_fallback_kernels:
                return False
            # It's OK to try the fallback for built-in ops (e.g. aten, prims)
            # because we control and test these but the fallback leads to unexpected behavior
            # in user-defined custom ops
            #
            # WARNING: DO NOT add any additional namespaces/operators here if they refer to operators
            # outside of the pytorch/pytorch library! Any pre-existing things here
            # are either in the pytorch/pytorch library or have been grandfathered in.
            # The fallback does not always work and MAY CRASH and emit unreadable error messages
            # so it should not be allowed by default.
            allowed_namespaces = {
                "debugprims",
                "prims",
                "aten",
                "xla",
                "vision",
                "torchtext",
                "torchaudio",
                "quantized",
            }
            grandfathered_ops_FIXME = {
                "fbgemm::gmm",
            }
            return (
                func.namespace in allowed_namespaces
                or func.name() in grandfathered_ops_FIXME
            )

        def maybe_run_unsafe_fallback(error=None):
            # no meta kernel registered, fallback to kernel for the device
            if has_symbolic_sizes or not can_run_unsafe_fallback(func):
                raise UnsupportedOperatorException(func)
            if error is None:
                error = UnsupportedOperatorException(func)
            return run_fallback_kernel(self, func, args, kwargs, error)

        # Optimization: If there is no Meta kernel, it takes a surprisingly long
        # amount of time to catch the NotImplementedError, so we check it here.
        if not torch._C._dispatch_has_computed_kernel_for_dispatch_key(
            func.name(), "Meta"
        ):
            return maybe_run_unsafe_fallback()

        # run kernel registered to meta for func, which include
        # python meta registrations, prims, decomps, and c++ meta fns (structured kernels)
        # It's possible that the kernel will return NotImplementedError
        try:
            with in_kernel_invocation_manager(self):
                r = func(*args, **kwargs)
        except NotImplementedError as not_implemented_error:
            return maybe_run_unsafe_fallback(not_implemented_error)

        return self.wrap_meta_outputs_with_default_device_logic(r, func, args, kwargs)

    # [subclass inputs]
    # Suppose we enable fake tensor mode.  This means that fake tensor
    # mode will run first.  But what if we do an operation that
    # involves a tensor subclass that will desugar into normal tensor
    # operations?  Without returning NotImplemented, fake tensor mode will run first,
    # decide that a conversion was made (since there was a non fake
    # tensor argument), and report an error that converting non
    # fake tensor is not supported.  What we actually wanted to happen
    # was to give the subclass a chance to figure out what it wants to
    # before erroring out. Returning NotImplemented here allows this.
    def check_for_subclass(self, args, kwargs):
        def check(x):
            return (
                not isinstance(x, FakeTensor)
                and type(x) is not torch.Tensor
                and type(x) is not torch.nn.Parameter
            )

        return [
            type(x) for x in tree_flatten_only(torch.Tensor, (args, kwargs)) if check(x)
        ]

    def validate_and_convert_non_fake_tensors(self, func, converter, args, kwargs):
        """
        Checks if the list of tensors are fake tensors.
        If not, try to convert them to fake tensors.
        Returns the original args, kwargs, and a flattened list of (args, kwargs) that are fake tensors.
        """
        flat_arg_fake_tensors = []

        def validate(x):
            nonlocal flat_arg_fake_tensors
            if not self.is_our_fake(x):
                if torch.Tag.inplace_view in func.tags:
                    raise Exception(
                        f"Can't call metadata mutating ops on non-Fake Tensor inputs. Found in {render_call(func, args, kwargs)}"
                    )
                if not self.allow_non_fake_inputs:
                    if isinstance(x, FakeTensor) and x.fake_mode is not self:
                        raise AssertionError("Mixing fake modes NYI")
                    raise Exception(
                        f"Please convert all Tensors to FakeTensors first or instantiate FakeTensorMode "
                        f"with 'allow_non_fake_inputs'. Found in {render_call(func, args, kwargs)}"
                    )

                x = converter(self, x)

            flat_arg_fake_tensors.append(x)
            return x

        args, kwargs = tree_map_only(
            torch.Tensor,
            validate,
            (args, kwargs),
        )
        return args, kwargs, flat_arg_fake_tensors

    def wrap_meta_outputs_with_default_device_logic(self, r, func, args, kwargs):
        wrap = self.gen_wrap_fn(func, args, kwargs)

        # if device is specified, use that
        if kwargs.get("device", None):
            return tree_map(partial(wrap, device=kwargs["device"]), r)

        return tree_map(partial(wrap), r)

    def gen_wrap_fn(self, func, args, kwargs):
        converter = self.fake_tensor_converter

        # Lazily initialized, in case there are no tensor returns
        common_device = None
        has_scalar_only_inputs = False

        def wrap(e, device=None):
            nonlocal common_device
            nonlocal has_scalar_only_inputs

            if isinstance(e, torch.Tensor) and common_device is None:
                (
                    common_device,
                    has_scalar_only_inputs,
                ) = FakeTensor._find_common_device(func, args, kwargs)

            if self.is_our_fake(e):
                torch._check(
                    e.device == common_device,
                    lambda: f"FakeTensor is wrapped to wrong device, found {e.device}, expected {common_device}",
                )

            if (
                isinstance(e, torch.Tensor)
                and not self.is_our_fake(e)
                and converter is not None
            ):
                if has_scalar_only_inputs:
                    # Under FakeTensorMode, op accepts scalar only inputs, such as aten.add/sub/mul/div,
                    # returns a real scalar tensor on CPU. See TensorMeta() in _prims/__init__.py for details.
                    # We thus directly convert real tensor to fake tensor.
                    return converter(self, e)
                else:
                    return converter.from_meta_and_device(
                        self, e, device or common_device
                    )
            else:
                return e

        return wrap

    def cpp_meta_supports_symint(self, func):
        if torch.Tag.view_copy in func.tags:
            return True
        return func in [
            aten.empty.memory_format,
            aten.empty_strided.default,
            aten.as_strided_scatter.default,
            aten.as_strided.default,
            aten.as_strided_.default,
            aten.zeros.default,
            aten.detach.default,
            aten.view_as_real.default,
            aten.view_as_complex.default,
            aten.set_.source_Storage_storage_offset,
            aten._sparse_coo_tensor_with_dims_and_tensors.default,
        ]

    @property
    def lift_fns(self):
        return (aten.lift_fresh.default, aten.lift_fresh_copy.default)

    def may_turn_const(self, t):
        return (
            t.numel() <= CONSTANT_NUMEL_LIMIT
            and not t.is_sparse
            and not self.is_our_fake(t)
            and not t.device.type == "meta"
        )

    def invalidate_written_to_constants(
        self, func, flat_arg_fake_tensors, args, kwargs
    ):
        any_constant = any(e.constant is not None for e in flat_arg_fake_tensors)
        if any_constant and get_schema_info(func).is_mutable():
            schema_info = get_schema_info(func)
            _, new_kwargs = normalize_function(
                func, args=args, kwargs=kwargs, normalize_to_only_use_kwargs=True
            )
            for k, v in new_kwargs.items():
                k = k if (k != "input" or schema_info.has_argument(k)) else "self"
                if (
                    self.is_our_fake(v)
                    and schema_info.is_mutable(k)
                    and v.constant is not None
                ):
                    self.fake_tensor_converter.invalidate_constant_aliases(v.constant)

    def from_tensor(
        self,
        tensor,
        *,
        static_shapes=False,
        ignore_subclass=False,
        source: Optional[Source] = None,
        dynamic_dims: Optional[DimList[DimDynamic]] = None,
        constraint_dims: Optional[DimList[DimConstraint]] = None,
        # Setting this flag will force FakeTensorMode to return `None` if attempting to convert a tensor we have not
        # seen before.
        memoized_only=False,
    ):
        shape_env = self.shape_env
        if static_shapes:
            assert (
                dynamic_dims is None
            ), "cannot set both static_shapes and dynamic_dims"
            shape_env = None
        return self.fake_tensor_converter(
            self,
            tensor,
            shape_env=shape_env,
            ignore_subclass=ignore_subclass,
            source=source,
            dynamic_dims=dynamic_dims,
            constraint_dims=constraint_dims,
            memoized_only=memoized_only,
        )


# NB: returns fake tensors
def run_fallback_kernel(fake_mode, func, args, kwargs, orig_not_implemented_exception):
    # these should all be supported, just to be safe
    # avoid fallback for operators which inplace modify metadata
    # because the input fake tensors would be umodified
    if torch.Tag.inplace_view in func.tags:
        raise orig_not_implemented_exception

    inp_impls = {}

    # Don't use in_kernel_invocation_manager(fake_mode) as we want to do
    # REAL compute (not with meta device)
    with no_dispatch():

        def to_real_tensor(e):
            if fake_mode.is_our_fake(e):
                out = torch.zeros_like(e, device=e.fake_device)
                if e.is_sparse:
                    out._coalesced_(e.is_coalesced())
                inp_impls[id(out)] = e
                return out
            return e

        args = tree_map(to_real_tensor, args)
        kwargs = tree_map(to_real_tensor, kwargs)

        r = func(*args, **kwargs)

    tensor_impls = set()
    storages = set()

    for e in tree_flatten((args, kwargs))[0]:
        if isinstance(e, torch.Tensor):
            if not e.is_sparse:
                storages.add(e._typed_storage()._cdata)

    # TODO: also check metadata change on inputs
    # proper aliasing/metadata relationship between outputs and inputs will
    # not be set up, bc of conversion to device, unless we can reuse an
    # input impl
    for e in tree_flatten(r)[0]:
        if id(e) not in inp_impls and (
            isinstance(e, torch.Tensor)
            and not e.is_sparse
            and e._typed_storage()._cdata in storages
        ):
            raise orig_not_implemented_exception

    def map_out(e):
        if isinstance(e, torch.Tensor):
            if id(e) in inp_impls:
                return inp_impls[id(e)]
            else:
                return fake_mode.fake_tensor_converter(fake_mode, e)
        else:
            return e

    return tree_map(map_out, r)


# Just for use to allow copying a module to fake tensors,
# does not apply elsewhere
class FakeCopyMode(TorchFunctionMode):
    def __init__(self, fake_mode):
        self.fake_mode = fake_mode

    def __torch_function__(self, func, types, args=(), kwargs=None):
        kwargs = kwargs if kwargs else {}

        # clone will get called in Parameter deepcopy
        if func == torch._C._TensorBase.clone:
            return func(
                self.fake_mode.from_tensor(args[0], static_shapes=True), **kwargs
            )
        elif func == torch.Tensor.__deepcopy__:
            assert len(args) == 2 and len(kwargs) == 0
            tensor, memo = args

            if id(tensor) in memo:
                return memo[id(tensor)]

            out = self.fake_mode.from_tensor(tensor, static_shapes=True)
            memo[id(tensor)] = out
            return out
        else:
            with torch._C.DisableTorchFunctionSubclass():
                return func(*args, **kwargs)<|MERGE_RESOLUTION|>--- conflicted
+++ resolved
@@ -181,14 +181,9 @@
 def is_fake(x):
     if isinstance(x, FakeTensor):
         return True
-<<<<<<< HEAD
-    elif is_traceable_wrapper_subclass(x):
-        flattened_tensors, _ = type(x).__tensor_flatten__(x)
-=======
     if is_traceable_wrapper_subclass(x):
         attrs, _ = type(x).__tensor_flatten__(x)
         flattened_tensors = [getattr(x, attr) for attr in attrs]
->>>>>>> a29b9101
         # need to recurse because we could have nested subclasses
         all_fake = all(is_fake(x) for x in flattened_tensors)
         any_fake = any(is_fake(x) for x in flattened_tensors)
@@ -196,12 +191,8 @@
         return all_fake
     elif isinstance(x, torch.Tensor) and torch._is_functional_tensor(x):
         reapply_views = torch._C._functionalization_reapply_views_tls()
-<<<<<<< HEAD
-        return is_fake(torch._C._functorch._unwrap_functional_tensor(x, reapply_views))
-=======
         unwrapped = torch._C._functorch._unwrap_functional_tensor(x, reapply_views)
         return is_fake(unwrapped)
->>>>>>> a29b9101
     return False
 
 
