--- conflicted
+++ resolved
@@ -158,7 +158,7 @@
 
 @contextlib.contextmanager
 def unset_fake_temporarily():
-    old = torch._C._unset_dispatch_mode(torch._C.TorchDispatchModeKey.FAKE)
+    old = torch._C._unset_dispatch_mode(torch._C._TorchDispatchModeKey.FAKE)
     try:
         yield old
     finally:
@@ -181,14 +181,9 @@
 def is_fake(x):
     if isinstance(x, FakeTensor):
         return True
-<<<<<<< HEAD
     if is_traceable_wrapper_subclass(x):
         attrs, _ = type(x).__tensor_flatten__(x)
         flattened_tensors = [getattr(x, attr) for attr in attrs]
-=======
-    elif is_traceable_wrapper_subclass(x):
-        flattened_tensors, _ = type(x).__tensor_flatten__(x)
->>>>>>> 1ef4bd16
         # need to recurse because we could have nested subclasses
         all_fake = all(is_fake(x) for x in flattened_tensors)
         any_fake = any(is_fake(x) for x in flattened_tensors)
@@ -987,7 +982,7 @@
 
     # Indicates to our torch_dispatch dispatching infra that
     # this is an "infra" mode with lower dispatching precedence.
-    _mode_key = torch._C.TorchDispatchModeKey.FAKE
+    _mode_key = torch._C._TorchDispatchModeKey.FAKE
 
     @property
     def nonzero_memo(self):
@@ -1130,7 +1125,7 @@
         # NotImplemented lets us keep chaining until we find the actual
         # subclass
         maybe_cur_fake_mode = torch._C._get_dispatch_mode(
-            torch._C.TorchDispatchModeKey.FAKE
+            torch._C._TorchDispatchModeKey.FAKE
         )
         if maybe_cur_fake_mode:
             not_implemented_log.debug(
@@ -1263,7 +1258,7 @@
 
         # Indicates to our torch_dispatch dispatching infra that
         # this is an "infra" mode with lower dispatching precedence.
-        self._mode_key = torch._C.TorchDispatchModeKey.FAKE
+        self._mode_key = torch._C._TorchDispatchModeKey.FAKE
 
     # Typically, there is only one fake tensor mode and you test for it by
     # doing an isinstance test.  However, in some situations, there might be
@@ -1284,7 +1279,7 @@
     def __torch_dispatch__(self, func, types, args=(), kwargs=None):
         # FakeTensorMode should not be set when we're inside of it.
         assert (
-            torch._C._get_dispatch_mode(torch._C.TorchDispatchModeKey.FAKE) is None
+            torch._C._get_dispatch_mode(torch._C._TorchDispatchModeKey.FAKE) is None
         ), func
         try:
             return self.dispatch(func, types, args, kwargs)
