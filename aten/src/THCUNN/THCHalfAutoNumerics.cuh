--- conflicted
+++ resolved
@@ -43,13 +43,6 @@
   return THCNumerics<THHalf>::log1p(a);
 }
 
-<<<<<<< HEAD
-inline __host__ __device__ THHalf expm1(THHalf a) {
-  return THCNumerics<THHalf>::expm1(a);
-=======
-inline __host__ __device__ THHalf log2(THHalf a) {
-  return THCNumerics<THHalf>::log2(a);
->>>>>>> c56c6cc0
 }
 
 inline __host__ __device__ THHalf pow(THHalf a, THHalf b) {
