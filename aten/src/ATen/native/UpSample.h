#pragma once

#include <math.h>

#include <ATen/ATen.h>
#include <ATen/TensorUtils.h>
#include <ATen/native/DispatchStub.h>


/**
 * Note [compute_scales_value]
 * Note [area_pixel_compute_scale]
 * ~~~~~~~~~~~~~~~~~~~~~~~~~~~~~~~
 * Interpolate with scale_factor can have different behaviors
 * depending on the value of recompute_scale_factor:
 *
 * - With recompute_scale_factor = True (current default behavior):
 * the scale_factor, when provided by the user, are used to calculate
 * the output size. The input size and the computed output_size
 * are then used to infer new values for the scales which are
 * used in the interpolation.  Because floating-point math is not exact,
 * this may be a different value from the user-supplied scales.
 *
 * - With recompute_scale_factor = False (which will be the default
 * behavior starting 1.5.0):
 * the behavior follows opencv logic, and the scales provided by
 * the user are the ones used in the interpolation calculations.
 *
 * If the scales are not provided or if they are provided but
 * recompute_scale_factor is set to True (default behavior), the scales
 * are computed from the input and the output size;
 *
 *
 * When the scales are inferred from the input and output sizes,
 * we view each pixel as an area, idx + 0.5 as its center index.
 * Here is an example formula in 1D case.
 * if align_corners: center of two corner pixel areas are preserved,
 *     (0.5, 0.5) -> (0.5, 0.5),
 *     (input_size - 0.5, 0.5) -> (output_size - 0.5)
 *     scale = (input_size - 0.5 - 0.5) / (output_size - 0.5 - 0.5)
 *     src_index + 0.5 - 0.5 = scale * (dst_index + 0.5 - 0.5)
 * if not align_corners: the whole range is scaled accordingly
 *     scale = input_size / output_size
 *     src_idx + 0.5 = scale * (dst_index + 0.5)
 */

namespace at {
namespace native {

namespace upsample {

TORCH_API c10::SmallVector<int64_t, 3> compute_output_size(
    c10::IntArrayRef input_size,  // Full input tensor size.
    c10::optional<c10::IntArrayRef> output_size,
    c10::optional<c10::ArrayRef<double>> scale_factors);

inline c10::optional<double> get_scale_value(c10::optional<c10::ArrayRef<double>> scales, int idx) {
  if (!scales) {
    return nullopt;
  }
  return scales->at(idx);
}

} // namespace upsample

using scale_t = c10::optional<double>;
using upsampling_nearest1d = void(*)(const Tensor& output, const Tensor& input, scale_t scales_w);
using _upsampling_nearest_exact1d = void(*)(const Tensor& output, const Tensor& input, scale_t scales_w);
using upsampling_nearest2d = void(*)(const Tensor& output, const Tensor& input, scale_t scales_h, scale_t scales_w);
using _upsampling_nearest_exact2d = void(*)(const Tensor& output, const Tensor& input, scale_t scales_h, scale_t scales_w);
using upsampling_nearest3d = void(*)(const Tensor& output, const Tensor& input, scale_t scales_d, scale_t scales_h, scale_t scales_w);
using _upsampling_nearest_exact3d = void(*)(const Tensor& output, const Tensor& input, scale_t scales_d, scale_t scales_h, scale_t scales_w);
using upsampling_linear1d = void(*)(const Tensor& output, const Tensor& input, bool align_corners, scale_t scales_w);
using upsampling_bilinear2d = void(*)(const Tensor& output, const Tensor& input, bool align_corners, scale_t scales_h, scale_t scales_w);
using _upsampling_bilinear2d_aa = void(*)(const Tensor& output, const Tensor& input, bool align_corners, scale_t scales_h, scale_t scales_w);
using upsampling_trilinear3d = void(*)(const Tensor& output, const Tensor& input, bool align_corners, scale_t scales_d, scale_t scales_h, scale_t scales_w);
using upsampling_bicubic2d = void(*)(const Tensor& output, const Tensor& input, bool align_corners, scale_t scales_h, scale_t scales_w);
DECLARE_DISPATCH(upsampling_nearest1d, upsample_nearest1d_kernel);
DECLARE_DISPATCH(_upsampling_nearest_exact1d, _upsample_nearest_exact1d_kernel);
DECLARE_DISPATCH(upsampling_nearest2d, upsample_nearest2d_kernel);
DECLARE_DISPATCH(_upsampling_nearest_exact2d, _upsample_nearest_exact2d_kernel);
DECLARE_DISPATCH(upsampling_nearest3d, upsample_nearest3d_kernel);
DECLARE_DISPATCH(_upsampling_nearest_exact3d, _upsample_nearest_exact3d_kernel);
DECLARE_DISPATCH(upsampling_nearest1d, upsample_nearest1d_backward_kernel);
DECLARE_DISPATCH(_upsampling_nearest_exact1d, _upsample_nearest_exact1d_backward_kernel);
DECLARE_DISPATCH(upsampling_nearest2d, upsample_nearest2d_backward_kernel);
DECLARE_DISPATCH(_upsampling_nearest_exact2d, _upsample_nearest_exact2d_backward_kernel);
DECLARE_DISPATCH(upsampling_nearest3d, upsample_nearest3d_backward_kernel);
DECLARE_DISPATCH(_upsampling_nearest_exact3d, _upsample_nearest_exact3d_backward_kernel);
DECLARE_DISPATCH(upsampling_linear1d, upsample_linear1d_kernel);
DECLARE_DISPATCH(upsampling_bilinear2d, upsample_bilinear2d_kernel);
DECLARE_DISPATCH(_upsampling_bilinear2d_aa, _upsample_bilinear2d_aa_kernel);
DECLARE_DISPATCH(upsampling_trilinear3d, upsample_trilinear3d_kernel);
DECLARE_DISPATCH(upsampling_linear1d, upsample_linear1d_backward_kernel);
DECLARE_DISPATCH(upsampling_bilinear2d, upsample_bilinear2d_backward_kernel);
DECLARE_DISPATCH(_upsampling_bilinear2d_aa, _upsample_bilinear2d_aa_backward_kernel);
DECLARE_DISPATCH(upsampling_trilinear3d, upsample_trilinear3d_backward_kernel);
DECLARE_DISPATCH(upsampling_bicubic2d, upsample_bicubic2d_kernel);

static C10_UNUSED std::array<int64_t, 3> upsample_1d_common_check(IntArrayRef input_size, IntArrayRef output_size) {
  TORCH_CHECK(
      output_size.size() == 1,
      "It is expected output_size equals to 1, but got size ",
      output_size.size());

  TORCH_CHECK(
      input_size.size() == 3,
      "It is expected input_size equals to 3, but got size ",
      input_size.size());

  int64_t output_width = output_size[0];

  int64_t nbatch = input_size[0];
  int64_t channels = input_size[1];
  int64_t input_width = input_size[2];

  TORCH_CHECK(
      input_width > 0 && output_width > 0,
      "Input and output sizes should be greater than 0, but got input (W: ",
      input_width,
      ") and output (W: ",
      output_width,
      ")");

  return {nbatch, channels, output_width};
}

static C10_UNUSED std::array<int64_t, 4> upsample_2d_common_check(IntArrayRef input_size, IntArrayRef output_size) {
  TORCH_CHECK(
      output_size.size() == 2,
      "It is expected output_size equals to 2, but got size ",
      output_size.size());

  TORCH_CHECK(
      input_size.size() == 4,
      "It is expected input_size equals to 4, but got size ",
      input_size.size());

  int64_t output_height = output_size[0];
  int64_t output_width = output_size[1];

  int64_t nbatch = input_size[0];
  int64_t channels = input_size[1];
  int64_t input_height = input_size[2];
  int64_t input_width = input_size[3];

  TORCH_CHECK(
      input_height > 0 && input_width > 0 && output_height > 0 &&
          output_width > 0,
      "Input and output sizes should be greater than 0,"
      " but got input (H: ",
      input_height,
      ", W: ",
      input_width,
      ") output (H: ",
      output_height,
      ", W: ",
      output_width,
      ")");

  return {nbatch, channels, output_height, output_width};
}

static C10_UNUSED
std::array<int64_t, 5> upsample_3d_common_check(IntArrayRef input_size, IntArrayRef output_size) {
  TORCH_CHECK(
      output_size.size() == 3,
      "It is expected output_size equals to 3, but got size ",
      output_size.size());

  TORCH_CHECK(
      input_size.size() == 5,
      "It is expected input_size equals to 5, but got size ",
      input_size.size());

  int64_t output_depth = output_size[0];
  int64_t output_height = output_size[1];
  int64_t output_width = output_size[2];

  int64_t nbatch = input_size[0];
  int64_t channels = input_size[1];
  int64_t input_depth = input_size[2];
  int64_t input_height = input_size[3];
  int64_t input_width = input_size[4];

  TORCH_CHECK(
      input_depth > 0 && input_height > 0 && input_width > 0 &&
          output_depth > 0 && output_height > 0 && output_width > 0,
      "Input and output sizes should be greater than 0, but got input (D: ",
      input_depth,
      ", H: ",
      input_height,
      ", W: ",
      input_width,
      ") output (D: ",
      output_depth,
      ", H: ",
      output_height,
      ", W: ",
      output_width,
      ")");


  return {nbatch, channels, output_depth, output_height, output_width};
}

static inline void upsample_2d_shape_check(
    const Tensor& input,
    const Tensor& grad_output,
    int64_t nbatch,
    int64_t nchannels,
    int64_t input_height,
    int64_t input_width,
    int64_t output_height,
    int64_t output_width) {
  TORCH_CHECK(
      input_height > 0 && input_width > 0 && output_height > 0 &&
          output_width > 0,
      "Input and output sizes should be greater than 0,"
      " but got input (H: ",
      input_height,
      ", W: ",
      input_width,
      ") output (H: ",
      output_height,
      ", W: ",
      output_width,
      ")");

  if (input.defined()) {
    // Allow for empty batch size but not other dimensions
    TORCH_CHECK(
                (input.numel() != 0 ||
                 (input.size(1) != 0 && input.size(2) != 0 && input.size(3) != 0)
                 ) &&
                input.dim() == 4,
                "Non-empty 4D data tensor expected but got a tensor with sizes ",
                input.sizes());
  } else if (grad_output.defined()) {
    check_dim_size(grad_output, 4, 0, nbatch);
    check_dim_size(grad_output, 4, 1, nchannels);
    check_dim_size(grad_output, 4, 2, output_height);
    check_dim_size(grad_output, 4, 3, output_width);
  }
}

template <typename scalar_t>
static inline scalar_t compute_scales_value(
    const c10::optional<double> scale,
    int64_t input_size,
    int64_t output_size) {
      // see Note [compute_scales_value]
      // FIXME: remove magic > 0 after we ensure no models were serialized with -1 defaults.
      return (scale.has_value() && scale.value() > 0.)
          ? static_cast<scalar_t>(1.0 / scale.value())
          : (static_cast<scalar_t>(input_size) / output_size);
}

template <typename scalar_t>
static inline scalar_t area_pixel_compute_scale(
    int64_t input_size,
    int64_t output_size,
    bool align_corners,
    const c10::optional<double> scale) {
  // see Note [area_pixel_compute_scale]
  if(align_corners){
    if(output_size > 1) {
      return static_cast<scalar_t>(input_size - 1) / (output_size - 1);
    }
    else {
      return static_cast<scalar_t>(0);
    }
  }
  else{
    return compute_scales_value<scalar_t>(scale, input_size, output_size);
  }
}

template <typename scalar_t>
static inline scalar_t area_pixel_compute_source_index(
    scalar_t scale,
    int64_t dst_index,
    bool align_corners,
    bool cubic) {
  if (align_corners) {
    return scale * dst_index;
  } else {
    scalar_t src_idx = scale * (dst_index + 0.5) - 0.5;
    // [Note] Follow Opencv resize logic:
    // We allow negative src_idx here and later will use
    //   dx = src_idx - floorf(src_idx)
    // to compute the "distance"(which affects weights).
    // For linear modes, weight distribution doesn't matter
    // for negative indices as they use 2 pixels to interpolate.
    // For example, [-1, 0], they both use pixel 0 value so it
    // doesn't affect if we bound the src_idx to 0 or not.
    // TODO: Our current linear mode impls use unbound indices
    // where we should and then remove this cubic flag.
    // This matters in cubic mode, as we might need [-1, 0, 1, 2]
    // to interpolate and the weights can be affected.
    return (!cubic && src_idx < 0) ? scalar_t(0) : src_idx;
  }
}

static inline int64_t nearest_neighbor_compute_source_index(
    const float scale,
    int64_t dst_index,
    int64_t input_size) {
  // Index computation matching OpenCV INTER_NEAREST
  // which is buggy and kept for BC
  const int64_t src_index =
      std::min(static_cast<int64_t>(floorf(dst_index * scale)), input_size - 1);
  return src_index;
}

<<<<<<< HEAD
static inline int64_t nearest_idx(
    int64_t output_index,
    int64_t input_size,
    int64_t output_size,
    c10::optional<double> scales) {
  if (output_size == input_size) {
    // scale_factor = 1, simply copy
    return output_index;
  } else if (output_size == 2 * input_size) {
    // scale_factor = 2, shift input index
    return output_index >> 1;
  } else {
    float scale = compute_scales_value<float>(scales, input_size, output_size);
    return nearest_neighbor_compute_source_index(scale, output_index, input_size);
  }
=======
static inline int64_t nearest_neighbor_exact_compute_source_index(
    const float scale,
    int64_t dst_index,
    int64_t input_size) {
  // index_f32 = (output_index + 0.5) * scale - 0.5
  // input_index = round(index_f32)
  // Same as Pillow and Scikit-Image/Scipy ndi.zoom
  const int64_t src_index =
      std::min(static_cast<int64_t>(floorf((dst_index + 0.5) * scale)), input_size - 1);
  return src_index;
>>>>>>> 509fbbff
}

template <typename scalar_t>
static scalar_t upsample_get_value_bounded(
    scalar_t* data,
    int64_t width,
    int64_t height,
    int64_t x,
    int64_t y) {
  int64_t access_x = std::max(std::min(x, width - 1), static_cast<int64_t>(0));
  int64_t access_y = std::max(std::min(y, height - 1), static_cast<int64_t>(0));
  return data[access_y * width + access_x];
}

template <typename scalar_t>
static void upsample_increment_value_bounded(
    scalar_t* data,
    int64_t width,
    int64_t height,
    int64_t x,
    int64_t y,
    scalar_t value) {
  int64_t access_x = std::max(std::min(x, width - 1), static_cast<int64_t>(0));
  int64_t access_y = std::max(std::min(y, height - 1), static_cast<int64_t>(0));
  data[access_y * width + access_x] += value;
}

// Based on
// https://en.wikipedia.org/wiki/Bicubic_interpolation#Bicubic_convolution_algorithm
template <typename scalar_t>
static inline scalar_t cubic_convolution1(scalar_t x, scalar_t A) {
  return ((A + 2) * x - (A + 3)) * x * x + 1;
}

template <typename scalar_t>
static inline scalar_t cubic_convolution2(scalar_t x, scalar_t A) {
  return ((A * x - 5 * A) * x + 8 * A) * x - 4 * A;
}

template <typename scalar_t>
static inline void get_cubic_upsample_coefficients(
    scalar_t coeffs[4],
    scalar_t t) {
  scalar_t A = -0.75;

  scalar_t x1 = t;
  coeffs[0] = cubic_convolution2<scalar_t>(x1 + 1.0, A);
  coeffs[1] = cubic_convolution1<scalar_t>(x1, A);

  // opposite coefficients
  scalar_t x2 = 1.0 - t;
  coeffs[2] = cubic_convolution1<scalar_t>(x2, A);
  coeffs[3] = cubic_convolution2<scalar_t>(x2 + 1.0, A);
}

template <typename scalar_t>
static inline scalar_t cubic_interp1d(
    scalar_t x0,
    scalar_t x1,
    scalar_t x2,
    scalar_t x3,
    scalar_t t) {
  scalar_t coeffs[4];
  get_cubic_upsample_coefficients<scalar_t>(coeffs, t);

  return x0 * coeffs[0] + x1 * coeffs[1] + x2 * coeffs[2] + x3 * coeffs[3];
}

template<typename scalar_t>
static inline void compute_source_index_and_lambda(
    int64_t& input_index0,
    int64_t& input_index1,
    scalar_t& lambda0,
    scalar_t& lambda1,
    scalar_t ratio,
    int64_t output_index,
    int64_t input_size,
    int64_t output_size,
    bool align_corners) {
  if (output_size == input_size) {
    // scale_factor = 1, simply copy
    input_index0 = output_index;
    input_index1 = output_index;
    lambda0 = static_cast<scalar_t>(1);
    lambda1 = static_cast<scalar_t>(0);
  } else {
    const scalar_t real_input_index = area_pixel_compute_source_index<scalar_t>(
        ratio, output_index, align_corners, /*cubic=*/false);
    input_index0 = static_cast<int64_t>(real_input_index);
    int64_t offset = (input_index0 < input_size - 1) ? 1 : 0;
    input_index1 = input_index0 + offset;
    lambda1 = real_input_index - input_index0;
    lambda0 = static_cast<scalar_t>(1.) - lambda1;
  }
}

} // namespace native
} // namespace at<|MERGE_RESOLUTION|>--- conflicted
+++ resolved
@@ -313,23 +313,6 @@
   return src_index;
 }
 
-<<<<<<< HEAD
-static inline int64_t nearest_idx(
-    int64_t output_index,
-    int64_t input_size,
-    int64_t output_size,
-    c10::optional<double> scales) {
-  if (output_size == input_size) {
-    // scale_factor = 1, simply copy
-    return output_index;
-  } else if (output_size == 2 * input_size) {
-    // scale_factor = 2, shift input index
-    return output_index >> 1;
-  } else {
-    float scale = compute_scales_value<float>(scales, input_size, output_size);
-    return nearest_neighbor_compute_source_index(scale, output_index, input_size);
-  }
-=======
 static inline int64_t nearest_neighbor_exact_compute_source_index(
     const float scale,
     int64_t dst_index,
@@ -340,8 +323,40 @@
   const int64_t src_index =
       std::min(static_cast<int64_t>(floorf((dst_index + 0.5) * scale)), input_size - 1);
   return src_index;
->>>>>>> 509fbbff
-}
+}
+
+static inline int64_t nearest_idx(
+    int64_t output_index,
+    int64_t input_size,
+    int64_t output_size,
+    c10::optional<double> scales) {
+  // This method specificly treats cases: output_size == input_size or
+  // output_size == 2 * input_size, that we would like to get rid of
+  // We keep this method for BC and consider as deprecated.
+  // See nearest_exact_idx as replacement
+  if (output_size == input_size) {
+    // scale_factor = 1, simply copy
+    return output_index;
+  } else if (output_size == 2 * input_size) {
+    // scale_factor = 2, shift input index
+    return output_index >> 1;
+  } else {
+    float scale = compute_scales_value<float>(scales, input_size, output_size);
+    return nearest_neighbor_compute_source_index(scale, output_index, input_size);
+  }
+}
+
+static inline int64_t nearest_exact_idx(
+    int64_t output_index,
+    int64_t input_size,
+    int64_t output_size,
+    c10::optional<double> scales) {
+  float scale = compute_scales_value<float>(scales, input_size, output_size);
+    return nearest_neighbor_exact_compute_source_index(scale, output_index, input_size);
+}
+
+// Define a typedef to dispatch to nearest_idx or nearest_exact_idx
+typedef int64_t (*nearest_idx_fn_t)(int64_t, int64_t, int64_t, c10::optional<double>);
 
 template <typename scalar_t>
 static scalar_t upsample_get_value_bounded(
